--- conflicted
+++ resolved
@@ -26,6 +26,12 @@
 [package.metadata.playground]
 features = ["serde", "u128", "v1", "v3", "v4", "v5"]
 
+[dependencies.byteorder]
+default-features = false
+features = ["i128"]
+optional = true
+version = "1"
+
 [dependencies.cfg-if]
 version = "0.1.2"
 
@@ -50,12 +56,6 @@
 optional = true
 version = "2"
 
-[dependencies.byteorder]
-default-features = false
-features = ["i128"]
-optional = true
-version = "1"
-
 [dev-dependencies]
 serde_test = "1.0.19"
 
@@ -67,22 +67,17 @@
 v4 = ["rand"]
 v5 = ["sha1", "rand"]
 
-<<<<<<< HEAD
 # deprecated
 #------------------------
 # Use `"std"` instead
 use_std = ["std"]
+
+# since rust 1.26.0
+u128 = ["byteorder"]
 
 # nightly rust
 #------------------------
 # Allow using `const fn`s
 const_fn = ["nightly"]
 # Nightly marker feature gate
-nightly = []
-=======
-# since rust 1.26.0
-u128 = ["byteorder"]
-
-# only rust nightly
-const-fn = ["nightly"]
->>>>>>> dc0aa2b3
+nightly = []