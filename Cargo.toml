[package]
authors = [
    "Ashley Mannix<ashleymannix@live.com.au>",
    "Christopher Armstrong",
    "Dylan DPC<dylan.dpc@gmail.com>",
    "Hunar Roop Kahlon<hunar.roop@gmail.com>"
]
description = "A library to generate and parse UUIDs."
documentation = "https://docs.rs/uuid"
exclude = [
    ".github/**",
    ".travis.yml",
    "appveyor.yml",
    "bors.toml"
]
license = "Apache-2.0 OR MIT"
homepage = "https://github.com/uuid-rs/uuid"
name = "uuid"
readme = "README.md"
repository = "https://github.com/uuid-rs/uuid"
version = "0.6.3"

[package.metadata.docs.rs]
all-features = true

[package.metadata.playground]
features = ["serde", "u128", "v1", "v3", "v4", "v5"]

<<<<<<< HEAD
=======
[dependencies]
serde = { version = "1.0.56", optional = true, default-features = false }
rand = { version = "0.4", optional = true }
sha1 = { version = "0.6", optional = true }
md5 = { version = "0.3", optional = true }
slog = { version = "2", optional = true }
cfg-if = "0.1.2"

>>>>>>> b7085187
[dependencies.byteorder]
default-features = false
features = ["i128"]
optional = true
version = "1"

<<<<<<< HEAD
[dependencies.cfg-if]
version = "0.1.2"

[dependencies.md5]
optional = true
version = "0.3"

[dependencies.rand]
optional = true
version = "0.4"

[dependencies.serde]
default-features = false
optional = true
version = "1.0.16"

[dependencies.sha1]
optional = true
version = "0.6"

[dependencies.slog]
optional = true
version = "2"

[dev-dependencies.serde_test]
version = "1.0.19"
=======
[dev-dependencies]
serde_test = "1.0.56"
>>>>>>> b7085187

[features]
default = ["std"]
std = []
v1 = []
v3 = ["md5", "rand"]
v4 = ["rand"]
v5 = ["sha1", "rand"]

# deprecated
#------------------------
# Use `"std"` instead
use_std = ["std"]

# since rust 1.26.0
u128 = ["byteorder"]

# nightly rust
#------------------------
# Allow using `const fn`s
const_fn = ["nightly"]
# Nightly marker feature gate
nightly = []<|MERGE_RESOLUTION|>--- conflicted
+++ resolved
@@ -26,24 +26,12 @@
 [package.metadata.playground]
 features = ["serde", "u128", "v1", "v3", "v4", "v5"]
 
-<<<<<<< HEAD
-=======
-[dependencies]
-serde = { version = "1.0.56", optional = true, default-features = false }
-rand = { version = "0.4", optional = true }
-sha1 = { version = "0.6", optional = true }
-md5 = { version = "0.3", optional = true }
-slog = { version = "2", optional = true }
-cfg-if = "0.1.2"
-
->>>>>>> b7085187
 [dependencies.byteorder]
 default-features = false
 features = ["i128"]
 optional = true
 version = "1"
 
-<<<<<<< HEAD
 [dependencies.cfg-if]
 version = "0.1.2"
 
@@ -58,7 +46,7 @@
 [dependencies.serde]
 default-features = false
 optional = true
-version = "1.0.16"
+version = "1.0.56"
 
 [dependencies.sha1]
 optional = true
@@ -69,11 +57,7 @@
 version = "2"
 
 [dev-dependencies.serde_test]
-version = "1.0.19"
-=======
-[dev-dependencies]
-serde_test = "1.0.56"
->>>>>>> b7085187
+version = "1.0.56"
 
 [features]
 default = ["std"]
