// Copyright 2013-2014 The Rust Project Developers.
// Copyright 2018 The Uuid Project Developers.
//
// See the COPYRIGHT file at the top-level directory of this distribution.
//
// Licensed under the Apache License, Version 2.0 <LICENSE-APACHE or
// http://www.apache.org/licenses/LICENSE-2.0> or the MIT license
// <LICENSE-MIT or http://opensource.org/licenses/MIT>, at your
// option. This file may not be copied, modified, or distributed
// except according to those terms.

use prelude::*;

cfg_if! {
    if #[cfg(feature = "std")] {
        use std::fmt;
        use std::str;
    } else {
        use core::fmt;
        use core::str;
    }
}

impl fmt::Display for Uuid {
    fn fmt(&self, f: &mut fmt::Formatter) -> fmt::Result {
        fmt::LowerHex::fmt(self, f)
    }
}

impl fmt::Display for UuidVariant {
    fn fmt(&self, f: &mut fmt::Formatter) -> fmt::Result {
        match *self {
            UuidVariant::NCS => write!(f, "NCS"),
            UuidVariant::RFC4122 => write!(f, "RFC4122"),
            UuidVariant::Microsoft => write!(f, "Microsoft"),
            UuidVariant::Future => write!(f, "Future"),
        }
    }
}

impl fmt::LowerHex for Uuid {
    fn fmt(&self, f: &mut fmt::Formatter) -> fmt::Result {
        <super::Hyphenated as fmt::LowerHex>::fmt(&self.hyphenated(), f)
    }
}

impl fmt::UpperHex for Uuid {
    fn fmt(&self, f: &mut fmt::Formatter) -> fmt::Result {
        <super::Hyphenated as fmt::UpperHex>::fmt(&self.hyphenated(), f)
    }
}

impl str::FromStr for Uuid {
    type Err = super::ParseError;

    fn from_str(uuid_str: &str) -> Result<Uuid, super::ParseError> {
        Uuid::parse_str(uuid_str)
    }
}

impl Default for Uuid {
    fn default() -> Self {
        Uuid::nil()
    }
}

#[cfg(test)]
mod tests {
    extern crate std;

    use self::std::prelude::v1::*;
    use prelude::*;
    use test_util;

    macro_rules! check {
        ($buf:ident, $format:expr, $target:expr, $len:expr, $cond:expr) => {
            $buf.clear();
            write!($buf, $format, $target).unwrap();
            assert!($buf.len() == $len);
            assert!($buf.chars().all($cond), "{}", $buf);
        };
    }

    #[test]
    fn test_uuid_compare() {
        let uuid1 = test_util::new();
        let uuid2 = test_util::new2();

        assert_eq!(uuid1, uuid1);
        assert_eq!(uuid2, uuid2);

        assert_ne!(uuid1, uuid2);
        assert_ne!(uuid2, uuid1);
    }

    #[test]
    fn test_uuid_default() {
        let default_uuid = Uuid::default();
        let nil_uuid = Uuid::nil();

        assert_eq!(default_uuid, nil_uuid);
    }

    #[test]
    fn test_uuid_display() {
        use super::fmt::Write;

        let uuid = test_util::new();
        let s = uuid.to_string();
        let mut buffer = String::new();

        assert_eq!(s, uuid.hyphenated().to_string());

        check!(buffer, "{}", uuid, 36, |c| c.is_lowercase()
            || c.is_digit(10)
            || c == '-');
    }

    #[test]
    fn test_uuid_lowerhex() {
        use super::fmt::Write;

        let mut buffer = String::new();
        let uuid = test_util::new();

        check!(buffer, "{:x}", uuid, 36, |c| c.is_lowercase()
            || c.is_digit(10)
            || c == '-');
    }

    // noinspection RsAssertEqual
    #[test]
    fn test_uuid_operator_eq() {
        let uuid1 = test_util::new();
        let uuid1_dup = uuid1.clone();
        let uuid2 = test_util::new2();

        assert!(uuid1 == uuid1);
        assert!(uuid1 == uuid1_dup);
        assert!(uuid1_dup == uuid1);

        assert!(uuid1 != uuid2);
        assert!(uuid2 != uuid1);
        assert!(uuid1_dup != uuid2);
        assert!(uuid2 != uuid1_dup);
    }

    #[test]
    fn test_uuid_to_string() {
        use super::fmt::Write;

        let uuid = test_util::new();
        let s = uuid.to_string();
        let mut buffer = String::new();

        assert_eq!(s.len(), 36);

<<<<<<< HEAD
        check!(
            buffer,
            "{}",
            s,
            36,
            |c| c.is_lowercase() || c.is_digit(10) || c == '-'
        );
=======
        check!(buffer, "{}", s, 36, |c| c.is_lowercase()
            || c.is_digit(10)
            || c == '-');
>>>>>>> 9fc4ebd2
    }

    #[test]
    fn test_uuid_upperhex() {
        use super::fmt::Write;

        let mut buffer = String::new();
        let uuid = test_util::new();

        check!(buffer, "{:X}", uuid, 36, |c| c.is_uppercase()
            || c.is_digit(10)
            || c == '-');
    }
}<|MERGE_RESOLUTION|>--- conflicted
+++ resolved
@@ -155,19 +155,9 @@
 
         assert_eq!(s.len(), 36);
 
-<<<<<<< HEAD
-        check!(
-            buffer,
-            "{}",
-            s,
-            36,
-            |c| c.is_lowercase() || c.is_digit(10) || c == '-'
-        );
-=======
         check!(buffer, "{}", s, 36, |c| c.is_lowercase()
             || c.is_digit(10)
             || c == '-');
->>>>>>> 9fc4ebd2
     }
 
     #[test]
