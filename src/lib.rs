// Copyright 2013-2014 The Rust Project Developers. See the COPYRIGHT
// file at the top-level directory of this distribution and at
// http://rust-lang.org/COPYRIGHT.
//
// Licensed under the Apache License, Version 2.0 <LICENSE-APACHE or
// http://www.apache.org/licenses/LICENSE-2.0> or the MIT license
// <LICENSE-MIT or http://opensource.org/licenses/MIT>, at your
// option. This file may not be copied, modified, or distributed
// except according to those terms.

//! Generate and parse UUIDs
//!
//! Provides support for Universally Unique Identifiers (UUIDs). A UUID is a
//! unique 128-bit number, stored as 16 octets.  UUIDs are used to  assign
//! unique identifiers to entities without requiring a central allocating
//! authority.
//!
//! They are particularly useful in distributed systems, though can be used in
//! disparate areas, such as databases and network protocols.  Typically a UUID
//! is displayed in a readable string form as a sequence of hexadecimal digits,
//! separated into groups by hyphens.
//!
//! The uniqueness property is not strictly guaranteed, however for all
//! practical purposes, it can be assumed that an unintentional collision would
//! be extremely unlikely.
//!
//! # Dependencies
//!
//! This crate by default has no dependencies and is `#![no_std]` compatible.
//! The following Cargo features, however, can be used to enable various pieces
//! of functionality.
//!
//! * `use_std` - adds in functionality available when linking to the standard
//!   library, currently this is only the `impl Error for ParseError`.
//! * `v4` - adds the `Uuid::new_v4` function and the ability to randomly
//!   generate a `Uuid`.
//! * `v5` - adds the `Uuid::new_v5` function and the ability to create a V5
//!   UUID based on the SHA1 hash of some data.
//! * `rustc-serialize` - adds the ability to serialize and deserialize a `Uuid`
//!   using the `rustc-serialize` crate.
//! * `serde` - adds the ability to serialize and deserialize a `Uuid` using the
//!   `serde` crate.
//!
//! By default, `uuid` can be depended on with:
//!
//! ```toml
//! [dependencies]
//! uuid = "0.2"
//! ```
//!
//! To activate various features, use syntax like:
//!
//! ```toml
//! [dependencies]
//! uuid = { version = "0.2", features = ["serde", "v4"] }
//! ```
//!
//! # Examples
//!
//! To parse a UUID given in the simple format and print it as a urn:
//!
//! ```rust
//! use uuid::Uuid;
//!
//! fn main() {
//!     let my_uuid = Uuid::parse_str("936DA01F9ABD4d9d80C702AF85C822A8").unwrap();
//!     println!("{}", my_uuid.urn());
//! }
//! ```
//!
//! To create a new random (V4) UUID and print it out in hexadecimal form:
//!
//! ```ignore,rust
//! // Note that this requires the `v4` feature enabled in the uuid crate.
//!
//! use uuid::Uuid;
//!
//! fn main() {
//!     let my_uuid = Uuid::new_v4();
//!     println!("{}", my_uuid);
//! }
//! ```
//!
//! # Strings
//!
//! Examples of string representations:
//!
//! * simple: `936DA01F9ABD4d9d80C702AF85C822A8`
//! * hyphenated: `550e8400-e29b-41d4-a716-446655440000`
//! * urn: `urn:uuid:F9168C5E-CEB2-4faa-B6BF-329BF39FA1E4`
//!
//! # References
//!
//! * [Wikipedia: Universally Unique Identifier](
//!     http://en.wikipedia.org/wiki/Universally_unique_identifier)
//! * [RFC4122: A Universally Unique IDentifier (UUID) URN Namespace](
//!     http://tools.ietf.org/html/rfc4122)

#![doc(html_logo_url = "https://www.rust-lang.org/logos/rust-logo-128x128-blk-v2.png",
       html_favicon_url = "https://www.rust-lang.org/favicon.ico",
       html_root_url = "https://doc.rust-lang.org/uuid/")]

#![deny(warnings)]
#![no_std]

#[cfg(feature = "v4")]
extern crate rand;
#[cfg(feature = "v5")]
extern crate sha1;


use core::fmt;
use core::hash;
use core::str::FromStr;

// rustc-serialize and serde link to std, so go ahead an pull in our own std
// support in those situations as well.
#[cfg(any(feature = "use_std",
          feature = "rustc-serialize",
          feature = "serde"))]
mod std_support;
#[cfg(feature = "rustc-serialize")]
mod rustc_serialize;
#[cfg(feature = "serde")]
mod serde;

#[cfg(feature = "v4")]
use rand::Rng;
#[cfg(feature = "v5")]
use sha1::Sha1;

/// A 128-bit (16 byte) buffer containing the ID.
pub type UuidBytes = [u8; 16];

/// The version of the UUID, denoting the generating algorithm.
#[derive(PartialEq, Copy, Clone)]
pub enum UuidVersion {
    /// Version 1: MAC address
    Mac = 1,
    /// Version 2: DCE Security
    Dce = 2,
    /// Version 3: MD5 hash
    Md5 = 3,
    /// Version 4: Random
    Random = 4,
    /// Version 5: SHA-1 hash
    Sha1 = 5,
}

/// The reserved variants of UUIDs.
#[derive(PartialEq, Copy, Clone)]
pub enum UuidVariant {
    /// Reserved by the NCS for backward compatibility
    NCS,
    /// As described in the RFC4122 Specification (default)
    RFC4122,
    /// Reserved by Microsoft for backward compatibility
    Microsoft,
    /// Reserved for future expansion
    Future,
}

/// A Universally Unique Identifier (UUID).
#[derive(Copy, Clone, PartialEq, Eq, PartialOrd, Ord)]
pub struct Uuid {
    /// The 128-bit number stored in 16 bytes
    bytes: UuidBytes,
}

/// An adaptor for formatting a `Uuid` as a simple string.
pub struct Simple<'a> {
    inner: &'a Uuid,
}

/// An adaptor for formatting a `Uuid` as a hyphenated string.
pub struct Hyphenated<'a> {
    inner: &'a Uuid,
}

<<<<<<< HEAD
/// A UUID of the namespace of fully-qualified domain names
pub const NAMESPACE_DNS: Uuid = Uuid {
    bytes: [0x6b, 0xa7, 0xb8, 0x10, 0x9d, 0xad, 0x11, 0xd1,
            0x80, 0xb4, 0x00, 0xc0, 0x4f, 0xd4, 0x30, 0xc8]
};

/// A UUID of the namespace of URLs
pub const NAMESPACE_URL: Uuid = Uuid {
    bytes: [0x6b, 0xa7, 0xb8, 0x11, 0x9d, 0xad, 0x11, 0xd1,
            0x80, 0xb4, 0x00, 0xc0, 0x4f, 0xd4, 0x30, 0xc8]
};

/// A UUID of the namespace of ISO OIDs
pub const NAMESPACE_OID: Uuid = Uuid {
    bytes: [0x6b, 0xa7, 0xb8, 0x12, 0x9d, 0xad, 0x11, 0xd1,
            0x80, 0xb4, 0x00, 0xc0, 0x4f, 0xd4, 0x30, 0xc8]
};

/// A UUID of the namespace of X.500 DNs (in DER or a text output format)
pub const NAMESPACE_X500: Uuid = Uuid {
    bytes: [0x6b, 0xa7, 0xb8, 0x14, 0x9d, 0xad, 0x11, 0xd1,
            0x80, 0xb4, 0x00, 0xc0, 0x4f, 0xd4, 0x30, 0xc8]
};


/// Adaptor for formatting a Uuid as a URN string.
=======
/// An adaptor for formatting a `Uuid` as a URN string.
>>>>>>> d323e468
pub struct Urn<'a> {
    inner: &'a Uuid,
}

/// Error details for string parsing failures.
#[allow(missing_docs)]
#[derive(PartialEq, Eq, Copy, Clone, Debug)]
pub enum ParseError {
    InvalidLength(usize),
    InvalidCharacter(char, usize),
    InvalidGroups(usize),
    InvalidGroupLength(usize, usize, u8),
}

const SIMPLE_LENGTH: usize = 32;
const HYPHENATED_LENGTH: usize = 36;

/// Converts a ParseError to a string.
impl fmt::Display for ParseError {
    fn fmt(&self, f: &mut fmt::Formatter) -> fmt::Result {
        match *self {
            ParseError::InvalidLength(found) => {
                write!(f,
                       "Invalid length; expecting {} or {} chars, found {}",
                       SIMPLE_LENGTH, HYPHENATED_LENGTH, found)
            }
            ParseError::InvalidCharacter(found, pos) => {
                write!(f,
                       "Invalid character; found `{}` (0x{:02x}) at offset {}",
                       found,
                       found as usize,
                       pos)
            }
            ParseError::InvalidGroups(found) => {
                write!(f,
                       "Malformed; wrong number of groups: expected 1 or 5, found {}",
                       found)
            }
            ParseError::InvalidGroupLength(group, found, expecting) => {
                write!(f,
                       "Malformed; length of group {} was {}, expecting {}",
                       group,
                       found,
                       expecting)
            }
        }
    }
}

// Length of each hyphenated group in hex digits.
const GROUP_LENS: [u8; 5] = [8, 4, 4, 4, 12];
// Accumulated length of each hyphenated group in hex digits.
const ACC_GROUP_LENS: [u8; 5] = [8, 12, 16, 20, 32];

impl Uuid {
    /// The 'nil UUID'.
    ///
    /// The nil UUID is special form of UUID that is specified to have all
    /// 128 bits set to zero, as defined in [IETF RFC 4122 Section 4.1.7][RFC].
    ///
    /// [RFC]: https://tools.ietf.org/html/rfc4122.html#section-4.1.7
    ///
    /// # Examples
    ///
    /// Basic usage:
    ///
    /// ```
    /// use uuid::Uuid;
    ///
    /// let uuid = Uuid::nil();
    ///
    /// assert_eq!(uuid.hyphenated().to_string(),
    ///            "00000000-0000-0000-0000-000000000000");
    /// ```
    pub fn nil() -> Uuid {
        Uuid { bytes: [0; 16] }
    }

    /// Creates a new `Uuid`.
    ///
    /// Note that not all versions can be generated currently and `None` will be
    /// returned if the specified version cannot be generated.
    ///
    /// To generate a random UUID (`UuidVersion::Random`), then the `v4`
    /// feature must be enabled for this crate.
    pub fn new(v: UuidVersion) -> Option<Uuid> {
        match v {
            #[cfg(feature = "v4")]
            UuidVersion::Random => Some(Uuid::new_v4()),
            _ => None,
        }
    }

    /// Creates a random `Uuid`.
    ///
    /// This uses the `rand` crate's default task RNG as the source of random numbers.
    /// If you'd like to use a custom generator, don't use this method: use the
    /// [`rand::Rand trait`]'s `rand()` method instead.
    ///
    /// [`rand::Rand trait`]: ../../rand/rand/trait.Rand.html#tymethod.rand
    ///
    /// # Examples
    ///
    /// Basic usage:
    ///
    /// ```
    /// use uuid::Uuid;
    ///
    /// let uuid = Uuid::new_v4();
    /// ```
    #[cfg(feature = "v4")]
    pub fn new_v4() -> Uuid {
        rand::thread_rng().gen()
    }

<<<<<<< HEAD
    /// Creates a UUID using a name from a namespace, based on the SHA-1 hash.
    ///
    /// A number of namespaces are available as constants in this crate:
    ///
    /// * `NAMESPACE_DNS`
    /// * `NAMESPACE_URL`
    /// * `NAMESPACE_OID`
    /// * `NAMESPACE_X500`
    #[cfg(feature = "v5")]
    pub fn new_v5(namespace: &Uuid, name: &str) -> Uuid {
        let mut hash = Sha1::new();
        hash.update(namespace.as_bytes());
        hash.update(name.as_bytes());
        let buffer = hash.digest().bytes();
        let mut uuid = Uuid { bytes: [0; 16] };
        copy_memory(&mut uuid.bytes, &buffer[..16]);
        uuid.set_variant(UuidVariant::RFC4122);
        uuid.set_version(UuidVersion::Sha1);
        uuid
    }

    /// Creates a UUID using the supplied field values
    ///
    /// # Arguments
    ///
    /// * `d1` A 32-bit word
    /// * `d2` A 16-bit word
    /// * `d3` A 16-bit word
    /// * `d4` Array of 8 octets
=======
    /// Creates a `Uuid` from four field values.
>>>>>>> d323e468
    ///
    /// # Errors
    ///
    /// This function will return an error if `d4`'s length is not 8 bytes.
    ///
    /// # Examples
    ///
    /// Basic usage:
    ///
    /// ```
    /// use uuid::Uuid;
    ///
    /// let d4 = [12, 3, 9, 56, 54, 43, 8, 9];
    ///
    /// let uuid = Uuid::from_fields(42, 12, 5, &d4);
    /// let uuid = uuid.map(|uuid| uuid.hyphenated().to_string());
    ///
    /// let expected_uuid = Ok(String::from("0000002a-000c-0005-0c03-0938362b0809"));
    ///
    /// assert_eq!(expected_uuid, uuid);
    /// ```
    ///
    /// An invalid length:
    ///
    /// ```
    /// use uuid::Uuid;
    /// use uuid::ParseError;
    ///
    /// let d4 = [12];
    ///
    /// let uuid = Uuid::from_fields(42, 12, 5, &d4);
    ///
    /// let expected_uuid = Err(ParseError::InvalidLength(1));
    ///
    /// assert_eq!(expected_uuid, uuid);
    /// ```
    pub fn from_fields(d1: u32,
                       d2: u16,
                       d3: u16,
                       d4: &[u8]) -> Result<Uuid, ParseError>  {
        if d4.len() != 8 {
            return Err(ParseError::InvalidLength(d4.len()))
        }

        Ok(Uuid {
            bytes: [
                (d1 >> 24) as u8,
                (d1 >> 16) as u8,
                (d1 >>  8) as u8,
                (d1 >>  0) as u8,
                (d2 >>  8) as u8,
                (d2 >>  0) as u8,
                (d3 >>  8) as u8,
                (d3 >>  0) as u8,
                d4[0], d4[1], d4[2], d4[3], d4[4], d4[5], d4[6], d4[7]
            ],
        })
    }

    /// Creates a `Uuid` using the supplied bytes.
    ///
    /// # Errors
    ///
    /// This function will return an error if `b` has any length other than 16.
    ///
    /// # Examples
    ///
    /// Basic usage:
    ///
    /// ```
    /// use uuid::Uuid;
    ///
    /// let bytes = [4, 54, 67, 12, 43, 2, 98, 76,
    ///              32, 50, 87, 5, 1, 33, 43, 87];
    ///
    /// let uuid = Uuid::from_bytes(&bytes);
    /// let uuid = uuid.map(|uuid| uuid.hyphenated().to_string());
    ///
    /// let expected_uuid = Ok(String::from("0436430c-2b02-624c-2032-570501212b57"));
    ///
    /// assert_eq!(expected_uuid, uuid);
    /// ```
    ///
    /// An incorrect number of bytes:
    ///
    /// ```
    /// use uuid::Uuid;
    /// use uuid::ParseError;
    ///
    /// let bytes = [4, 54, 67, 12, 43, 2, 98, 76];
    ///
    /// let uuid = Uuid::from_bytes(&bytes);
    ///
    /// let expected_uuid = Err(ParseError::InvalidLength(8));
    ///
    /// assert_eq!(expected_uuid, uuid);
    /// ```
    pub fn from_bytes(b: &[u8]) -> Result<Uuid, ParseError> {
        let len = b.len();
        if len != 16 {
            return Err(ParseError::InvalidLength(len));
        }

        let mut uuid = Uuid { bytes: [0; 16] };
        copy_memory(&mut uuid.bytes, b);
        Ok(uuid)
    }

    /// Specifies the variant of the UUID structure
    #[cfg(feature = "v4")]
    fn set_variant(&mut self, v: UuidVariant) {
        // Octet 8 contains the variant in the most significant 3 bits
        self.bytes[8] = match v {
            UuidVariant::NCS => self.bytes[8] & 0x7f,                // b0xx...
            UuidVariant::RFC4122 => (self.bytes[8] & 0x3f) | 0x80,   // b10x...
            UuidVariant::Microsoft => (self.bytes[8] & 0x1f) | 0xc0, // b110...
            UuidVariant::Future => (self.bytes[8] & 0x1f) | 0xe0,    // b111...
        }
    }

    /// Returns the variant of the `Uuid` structure.
    ///
    /// This determines the interpretation of the structure of the UUID.
    /// Currently only the RFC4122 variant is generated by this module.
    ///
    /// * [Variant Reference](http://tools.ietf.org/html/rfc4122#section-4.1.1)
    pub fn get_variant(&self) -> Option<UuidVariant> {
        match self.bytes[8] {
            x if x & 0x80 == 0x00 => Some(UuidVariant::NCS),
            x if x & 0xc0 == 0x80 => Some(UuidVariant::RFC4122),
            x if x & 0xe0 == 0xc0 => Some(UuidVariant::Microsoft),
            x if x & 0xe0 == 0xe0 => Some(UuidVariant::Future),
            _ => None,
        }
    }

    /// Specifies the version number of the `Uuid`.
    #[cfg(feature = "v4")]
    fn set_version(&mut self, v: UuidVersion) {
        self.bytes[6] = (self.bytes[6] & 0xF) | ((v as u8) << 4);
    }

    /// Returns the version number of the `Uuid`.
    ///
    /// This represents the algorithm used to generate the contents.
    ///
    /// Currently only the Random (V4) algorithm is supported by this
    /// module.  There are security and privacy implications for using
    /// older versions - see [Wikipedia: Universally Unique Identifier](
    /// http://en.wikipedia.org/wiki/Universally_unique_identifier) for
    /// details.
    ///
    /// * [Version Reference](http://tools.ietf.org/html/rfc4122#section-4.1.3)
    pub fn get_version_num(&self) -> usize {
        (self.bytes[6] >> 4) as usize
    }

    /// Returns the version of the `Uuid`.
    ///
    /// This represents the algorithm used to generate the contents
    pub fn get_version(&self) -> Option<UuidVersion> {
        let v = self.bytes[6] >> 4;
        match v {
            1 => Some(UuidVersion::Mac),
            2 => Some(UuidVersion::Dce),
            3 => Some(UuidVersion::Md5),
            4 => Some(UuidVersion::Random),
            5 => Some(UuidVersion::Sha1),
            _ => None,
        }
    }

<<<<<<< HEAD
    /// Return an array of 16 octets containing the UUID data
    ///
    /// # Examples
    ///
    /// ```
    /// use uuid::Uuid;
    ///
    /// let uuid = Uuid::nil();
    /// assert_eq!(uuid.as_bytes(), &[0; 16]);
    ///
    /// let uuid = Uuid::parse_str("936DA01F9ABD4d9d80C702AF85C822A8").unwrap();
    /// assert_eq!(uuid.as_bytes(),
    ///            &[147, 109, 160, 31, 154, 189, 77, 157,
    ///              128, 199, 2, 175, 133, 200, 34, 168]);
    /// ```
=======
    /// Return an array of 16 octets containing the `Uuid` data.
>>>>>>> d323e468
    pub fn as_bytes(&self) -> &[u8; 16] {
        &self.bytes
    }

    /// Returns a wrapper which when formatted via `fmt::Display` will format a
    /// string of 32 hexadecimal digits.
    ///
    /// # Examples
    ///
    /// ```
    /// use uuid::Uuid;
    ///
    /// let uuid = Uuid::nil();
    /// assert_eq!(uuid.simple().to_string(),
    ///            "00000000000000000000000000000000");
    /// ```
    pub fn simple(&self) -> Simple {
        Simple { inner: self }
    }

    /// Returns a wrapper which when formatted via `fmt::Display` will format a
    /// string of hexadecimal digits separated into gropus with a hyphen.
    ///
    /// # Examples
    ///
    /// ```
    /// use uuid::Uuid;
    ///
    /// let uuid = Uuid::nil();
    /// assert_eq!(uuid.hyphenated().to_string(),
    ///            "00000000-0000-0000-0000-000000000000");
    /// ```
    pub fn hyphenated(&self) -> Hyphenated {
        Hyphenated { inner: self }
    }

    /// Returns a wrapper which when formatted via `fmt::Display` will format a
    /// string of the UUID as a full URN string.
    ///
    /// # Examples
    ///
    /// ```
    /// use uuid::Uuid;
    ///
    /// let uuid = Uuid::nil();
    /// assert_eq!(uuid.urn().to_string(),
    ///            "urn:uuid:00000000-0000-0000-0000-000000000000");
    /// ```
    pub fn urn(&self) -> Urn {
        Urn { inner: self }
    }

    /// Parses a `Uuid` from a string of hexadecimal digits with optional hyphens.
    ///
    /// Any of the formats generated by this module (simple, hyphenated, urn) are
    /// supported by this parsing function.
    pub fn parse_str(mut input: &str) -> Result<Uuid, ParseError> {
        // Ensure length is valid for any of the supported formats
        let len = input.len();
        if len == (HYPHENATED_LENGTH + 9) && input.starts_with("urn:uuid:") {
            input = &input[9..];
        } else if len != SIMPLE_LENGTH && len != HYPHENATED_LENGTH {
            return Err(ParseError::InvalidLength(len));
        }

        // `digit` counts only hexadecimal digits, `i_char` counts all chars.
        let mut digit = 0;
        let mut group = 0;
        let mut acc = 0;
        let mut buffer = [0u8; 16];

        for (i_char, chr) in input.chars().enumerate() {
            if digit as usize >= SIMPLE_LENGTH && group == 0 {
                return Err(ParseError::InvalidLength(len));
            }

            if digit % 2 == 0 {
                // First digit of the byte.
                match chr {
                    // Calulate upper half.
                    '0'...'9' => acc = chr as u8 - '0' as u8,
                    'a'...'f' => acc = chr as u8 - 'a' as u8 + 10,
                    'A'...'F' => acc = chr as u8 - 'A' as u8 + 10,
                    // Found a group delimiter
                    '-' => {
                        if ACC_GROUP_LENS[group] != digit {
                            // Calculate how many digits this group consists of in the input.
                            let found = if group > 0 {
                                digit - ACC_GROUP_LENS[group - 1]
                            } else {
                                digit
                            };
                            return Err(ParseError::InvalidGroupLength(group,
                                                                      found as usize,
                                                                      GROUP_LENS[group]));
                        }
                        // Next group, decrement digit, it is incremented again at the bottom.
                        group += 1;
                        digit -= 1;
                    }
                    _ => return Err(ParseError::InvalidCharacter(chr, i_char)),
                }
            } else {
                // Second digit of the byte, shift the upper half.
                acc *= 16;
                match chr {
                    '0'...'9' => acc += chr as u8 - '0' as u8,
                    'a'...'f' => acc += chr as u8 - 'a' as u8 + 10,
                    'A'...'F' => acc += chr as u8 - 'A' as u8 + 10,
                    '-' => {
                        // The byte isn't complete yet.
                        let found = if group > 0 {
                            digit - ACC_GROUP_LENS[group - 1]
                        } else {
                            digit
                        };
                        return Err(ParseError::InvalidGroupLength(group,
                                                                  found as usize,
                                                                  GROUP_LENS[group]));
                    }
                    _ => return Err(ParseError::InvalidCharacter(chr, i_char)),
                }
                buffer[(digit / 2) as usize] = acc;
            }
            digit += 1;
        }

        // Now check the last group.
        if group != 0 && group != 4 {
            return Err(ParseError::InvalidGroups(group + 1));
        } else if ACC_GROUP_LENS[4] != digit {
            return Err(ParseError::InvalidGroupLength(group,
                                                      (digit - ACC_GROUP_LENS[3]) as usize,
                                                      GROUP_LENS[4]));
        }

        Ok(Uuid::from_bytes(&mut buffer).unwrap())
    }

    /// Tests if the UUID is nil
    pub fn is_nil(&self) -> bool {
        self.bytes.iter().all(|&b| b == 0)
    }
}

fn copy_memory(dst: &mut [u8], src: &[u8]) {
    for (slot, val) in dst.iter_mut().zip(src.iter()) {
        *slot = *val;
    }
}

impl Default for Uuid {
    /// Returns the nil UUID, which is all zeroes
    fn default() -> Uuid {
        Uuid::nil()
    }
}

impl FromStr for Uuid {
    type Err = ParseError;

    /// Parse a hex string and interpret as a `Uuid`.
    ///
    /// Accepted formats are a sequence of 32 hexadecimal characters,
    /// with or without hyphens (grouped as 8, 4, 4, 4, 12).
    fn from_str(us: &str) -> Result<Uuid, ParseError> {
        Uuid::parse_str(us)
    }
}

impl fmt::Debug for Uuid {
    fn fmt(&self, f: &mut fmt::Formatter) -> fmt::Result {
        write!(f, "Uuid(\"{}\")", self.hyphenated())
    }
}

impl fmt::Display for Uuid {
    fn fmt(&self, f: &mut fmt::Formatter) -> fmt::Result {
        self.hyphenated().fmt(f)
    }
}

impl hash::Hash for Uuid {
    fn hash<S: hash::Hasher>(&self, state: &mut S) {
        self.bytes.hash(state)
    }
}

impl<'a> fmt::Display for Simple<'a> {
    fn fmt(&self, f: &mut fmt::Formatter) -> fmt::Result {
        for byte in self.inner.bytes.iter() {
            try!(write!(f, "{:02x}", byte));
        }
        Ok(())
    }
}

impl<'a> fmt::Display for Hyphenated<'a> {
    fn fmt(&self, f: &mut fmt::Formatter) -> fmt::Result {
        let data1 = ((self.inner.bytes[0] as u32) << 24) |
                    ((self.inner.bytes[1] as u32) << 16) |
                    ((self.inner.bytes[2] as u32) <<  8) |
                    ((self.inner.bytes[3] as u32) <<  0);
        let data2 = ((self.inner.bytes[4] as u16) <<  8) |
                    ((self.inner.bytes[5] as u16) <<  0);
        let data3 = ((self.inner.bytes[6] as u16) <<  8) |
                    ((self.inner.bytes[7] as u16) <<  0);

        write!(f, "{:08x}-\
                   {:04x}-\
                   {:04x}-\
                   {:02x}{:02x}-\
                   {:02x}{:02x}{:02x}{:02x}{:02x}{:02x}",
               data1,
               data2,
               data3,
               self.inner.bytes[8],
               self.inner.bytes[9],
               self.inner.bytes[10],
               self.inner.bytes[11],
               self.inner.bytes[12],
               self.inner.bytes[13],
               self.inner.bytes[14],
               self.inner.bytes[15])
    }
}

impl<'a> fmt::Display for Urn<'a> {
    fn fmt(&self, f: &mut fmt::Formatter) -> fmt::Result {
        write!(f, "urn:uuid:{}", self.inner.hyphenated())
    }
}

/// Generates a random `Uuid` (V4 conformant).
#[cfg(feature = "v4")]
impl rand::Rand for Uuid {
    fn rand<R: rand::Rng>(rng: &mut R) -> Uuid {
        let mut uuid = Uuid { bytes: [0; 16] };
        rng.fill_bytes(&mut uuid.bytes);
        uuid.set_variant(UuidVariant::RFC4122);
        uuid.set_version(UuidVersion::Random);
        uuid
    }
}

#[cfg(test)]
mod tests {
    extern crate std;

    use self::std::prelude::v1::*;

    use super::{NAMESPACE_DNS, NAMESPACE_URL, NAMESPACE_OID, NAMESPACE_X500};
    use super::{Uuid, UuidVariant, UuidVersion};

    #[cfg(feature = "v4")]
    use rand;

    fn new() -> Uuid {
        Uuid::parse_str("F9168C5E-CEB2-4FAA-B6BF-329BF39FA1E4").unwrap()
    }

    fn new2() -> Uuid {
        Uuid::parse_str("F9168C5E-CEB2-4FAB-B6BF-329BF39FA1E4").unwrap()
    }

    #[cfg(feature = "v5")]
    static FIXTURE_V5: &'static [(&'static Uuid, &'static str, &'static str)] = &[
        (&NAMESPACE_DNS, "example.org",    "aad03681-8b63-5304-89e0-8ca8f49461b5"),
        (&NAMESPACE_DNS, "rust-lang.org",  "c66bbb60-d62e-5f17-a399-3a0bd237c503"),
        (&NAMESPACE_DNS, "42",             "7c411b5e-9d3f-50b5-9c28-62096e41c4ed"),
        (&NAMESPACE_DNS, "lorem ipsum",    "97886a05-8a68-5743-ad55-56ab2d61cf7b"),
        (&NAMESPACE_URL, "example.org",    "54a35416-963c-5dd6-a1e2-5ab7bb5bafc7"),
        (&NAMESPACE_URL, "rust-lang.org",  "c48d927f-4122-5413-968c-598b1780e749"),
        (&NAMESPACE_URL, "42",             "5c2b23de-4bad-58ee-a4b3-f22f3b9cfd7d"),
        (&NAMESPACE_URL, "lorem ipsum",    "15c67689-4b85-5253-86b4-49fbb138569f"),
        (&NAMESPACE_OID, "example.org",    "34784df9-b065-5094-92c7-00bb3da97a30"),
        (&NAMESPACE_OID, "rust-lang.org",  "8ef61ecb-977a-5844-ab0f-c25ef9b8d5d6"),
        (&NAMESPACE_OID, "42",             "ba293c61-ad33-57b9-9671-f3319f57d789"),
        (&NAMESPACE_OID, "lorem ipsum",    "6485290d-f79e-5380-9e64-cb4312c7b4a6"),
        (&NAMESPACE_X500, "example.org",   "e3635e86-f82b-5bbc-a54a-da97923e5c76"),
        (&NAMESPACE_X500, "rust-lang.org", "26c9c3e9-49b7-56da-8b9f-a0fb916a71a3"),
        (&NAMESPACE_X500, "42",            "e4b88014-47c6-5fe0-a195-13710e5f6e27"),
        (&NAMESPACE_X500, "lorem ipsum",   "b11f79a5-1e6d-57ce-a4b5-ba8531ea03d0"),
    ];

    #[test]
    fn test_nil() {
        let nil = Uuid::nil();
        let not_nil = new();

        assert!(nil.is_nil());
        assert!(!not_nil.is_nil());
    }

    #[test]
    fn test_new() {
        if cfg!(feature = "v4") {
            let uuid1 = Uuid::new(UuidVersion::Random).unwrap();
            let s = uuid1.simple().to_string();

            assert!(s.len() == 32);
            assert!(uuid1.get_version().unwrap() == UuidVersion::Random);
        } else {
            assert!(Uuid::new(UuidVersion::Random).is_none());
        }

        // Test unsupported versions
        assert!(Uuid::new(UuidVersion::Mac) == None);
        assert!(Uuid::new(UuidVersion::Dce) == None);
        assert!(Uuid::new(UuidVersion::Md5) == None);
        assert!(Uuid::new(UuidVersion::Sha1) == None);
    }

    #[test]
    #[cfg(feature = "v4")]
    fn test_new_v4() {
        let uuid1 = Uuid::new_v4();

        assert!(uuid1.get_version().unwrap() == UuidVersion::Random);
        assert!(uuid1.get_variant().unwrap() == UuidVariant::RFC4122);
    }

    #[cfg(feature = "v5")]
    #[test]
    fn test_new_v5() {
        for &(ref ns, ref name, _) in FIXTURE_V5 {
            let uuid = Uuid::new_v5(*ns, *name);
            assert!(uuid.get_version().unwrap() == UuidVersion::Sha1);
            assert!(uuid.get_variant().unwrap() == UuidVariant::RFC4122);
        }
    }

    #[test]
    fn test_predefined_namespaces() {
        assert_eq!(NAMESPACE_DNS.hyphenated().to_string(),
                   "6ba7b810-9dad-11d1-80b4-00c04fd430c8");
        assert_eq!(NAMESPACE_URL.hyphenated().to_string(),
                   "6ba7b811-9dad-11d1-80b4-00c04fd430c8");
        assert_eq!(NAMESPACE_OID.hyphenated().to_string(),
                   "6ba7b812-9dad-11d1-80b4-00c04fd430c8");
        assert_eq!(NAMESPACE_X500.hyphenated().to_string(),
                   "6ba7b814-9dad-11d1-80b4-00c04fd430c8");
    }

    #[test]
    #[cfg(feature = "v4")]
    fn test_get_version_v4() {
        let uuid1 = Uuid::new_v4();

        assert!(uuid1.get_version().unwrap() == UuidVersion::Random);
        assert_eq!(uuid1.get_version_num(), 4);
    }

    #[cfg(feature = "v5")]
    #[test]
    fn test_get_version_v5() {
        let uuid2 = Uuid::new_v5(&NAMESPACE_DNS, "rust-lang.org");

        assert!(uuid2.get_version().unwrap() == UuidVersion::Sha1);
        assert_eq!(uuid2.get_version_num(), 5);
    }

    #[test]
    fn test_get_variant() {
        let uuid1 = new();
        let uuid2 = Uuid::parse_str("550e8400-e29b-41d4-a716-446655440000").unwrap();
        let uuid3 = Uuid::parse_str("67e55044-10b1-426f-9247-bb680e5fe0c8").unwrap();
        let uuid4 = Uuid::parse_str("936DA01F9ABD4d9dC0C702AF85C822A8").unwrap();
        let uuid5 = Uuid::parse_str("F9168C5E-CEB2-4faa-D6BF-329BF39FA1E4").unwrap();
        let uuid6 = Uuid::parse_str("f81d4fae-7dec-11d0-7765-00a0c91e6bf6").unwrap();

        assert!(uuid1.get_variant().unwrap() == UuidVariant::RFC4122);
        assert!(uuid2.get_variant().unwrap() == UuidVariant::RFC4122);
        assert!(uuid3.get_variant().unwrap() == UuidVariant::RFC4122);
        assert!(uuid4.get_variant().unwrap() == UuidVariant::Microsoft);
        assert!(uuid5.get_variant().unwrap() == UuidVariant::Microsoft);
        assert!(uuid6.get_variant().unwrap() == UuidVariant::NCS);
    }

    #[test]
    fn test_parse_uuid_v4() {
        use super::ParseError::*;

        // Invalid
        assert_eq!(Uuid::parse_str(""), Err(InvalidLength(0)));
        assert_eq!(Uuid::parse_str("!"), Err(InvalidLength(1)));
        assert_eq!(Uuid::parse_str("F9168C5E-CEB2-4faa-B6BF-329BF39FA1E45"),
                   Err(InvalidLength(37)));
        assert_eq!(Uuid::parse_str("F9168C5E-CEB2-4faa-BBF-329BF39FA1E4"),
                   Err(InvalidLength(35)));
        assert_eq!(Uuid::parse_str("F9168C5E-CEB2-4faa-BGBF-329BF39FA1E4"),
                   Err(InvalidCharacter('G', 20)));
        assert_eq!(Uuid::parse_str("F9168C5E-CEB2-4faa-B6BFF329BF39FA1E4"),
                   Err(InvalidGroups(4)));
        assert_eq!(Uuid::parse_str("F9168C5E-CEB2-4faa"),
                   Err(InvalidLength(18)));
        assert_eq!(Uuid::parse_str("F9168C5E-CEB2-4faaXB6BFF329BF39FA1E4"),
                   Err(InvalidCharacter('X', 18)));
        assert_eq!(Uuid::parse_str("F9168C5E-CEB-24fa-eB6BFF32-BF39FA1E4"),
                   Err(InvalidGroupLength(1, 3, 4)));
        assert_eq!(Uuid::parse_str("01020304-1112-2122-3132-41424344"),
                   Err(InvalidGroupLength(4, 8, 12)));
        assert_eq!(Uuid::parse_str("67e5504410b1426f9247bb680e5fe0c"),
                   Err(InvalidLength(31)));
        assert_eq!(Uuid::parse_str("67e5504410b1426f9247bb680e5fe0c88"),
                   Err(InvalidLength(33)));
        assert_eq!(Uuid::parse_str("67e5504410b1426f9247bb680e5fe0cg8"),
                   Err(InvalidLength(33)));
        assert_eq!(Uuid::parse_str("67e5504410b1426%9247bb680e5fe0c8"),
                   Err(InvalidCharacter('%', 15)));
        assert_eq!(Uuid::parse_str("231231212212423424324323477343246663"),
                   Err(InvalidLength(36)));

        // Valid
        assert!(Uuid::parse_str("00000000000000000000000000000000").is_ok());
        assert!(Uuid::parse_str("67e55044-10b1-426f-9247-bb680e5fe0c8").is_ok());
        assert!(Uuid::parse_str("F9168C5E-CEB2-4faa-B6BF-329BF39FA1E4").is_ok());
        assert!(Uuid::parse_str("67e5504410b1426f9247bb680e5fe0c8").is_ok());
        assert!(Uuid::parse_str("01020304-1112-2122-3132-414243444546").is_ok());
        assert!(Uuid::parse_str("urn:uuid:67e55044-10b1-426f-9247-bb680e5fe0c8").is_ok());

        // Nil
        let nil = Uuid::nil();
        assert!(Uuid::parse_str("00000000000000000000000000000000").unwrap() == nil);
        assert!(Uuid::parse_str("00000000-0000-0000-0000-000000000000").unwrap() == nil);

        // Round-trip
        let uuid_orig = new();
        let orig_str = uuid_orig.to_string();
        let uuid_out = Uuid::parse_str(&orig_str).unwrap();
        assert!(uuid_orig == uuid_out);

        // Test error reporting
        assert_eq!(Uuid::parse_str("67e5504410b1426f9247bb680e5fe0c"),
                   Err(InvalidLength(31)));
        assert_eq!(Uuid::parse_str("67e550X410b1426f9247bb680e5fe0cd"),
                   Err(InvalidCharacter('X', 6)));
        assert_eq!(Uuid::parse_str("67e550-4105b1426f9247bb680e5fe0c"),
                   Err(InvalidGroupLength(0, 6, 8)));
        assert_eq!(Uuid::parse_str("F9168C5E-CEB2-4faa-B6BF1-02BF39FA1E4"),
                   Err(InvalidGroupLength(3, 5, 4)));
    }

    #[test]
    fn test_to_simple_string() {
        let uuid1 = new();
        let s = uuid1.simple().to_string();

        assert!(s.len() == 32);
        assert!(s.chars().all(|c| c.is_digit(16)));
    }

    #[test]
    fn test_to_string() {
        let uuid1 = new();
        let s = uuid1.to_string();

        assert!(s.len() == 36);
        assert!(s.chars().all(|c| c.is_digit(16) || c == '-'));
    }

    #[test]
    fn test_display() {
        let uuid1 = new();
        let s = uuid1.to_string();

        assert_eq!(s, uuid1.hyphenated().to_string());
    }

    #[test]
    fn test_to_hyphenated_string() {
        let uuid1 = new();
        let s = uuid1.hyphenated().to_string();

        assert!(s.len() == 36);
        assert!(s.chars().all(|c| c.is_digit(16) || c == '-'));
    }

    #[cfg(feature = "v5")]
    #[test]
    fn test_v5_to_hypenated_string() {
        for &(ref ns, ref name, ref expected) in FIXTURE_V5 {
            let uuid = Uuid::new_v5(*ns, *name);
            assert_eq!(uuid.hyphenated().to_string(), *expected);
        }
    }

    #[test]
    fn test_to_urn_string() {
        let uuid1 = new();
        let ss = uuid1.urn().to_string();
        let s = &ss[9..];

        assert!(ss.starts_with("urn:uuid:"));
        assert!(s.len() == 36);
        assert!(s.chars().all(|c| c.is_digit(16) || c == '-'));
    }

    #[test]
    fn test_to_simple_string_matching() {
        let uuid1 = new();

        let hs = uuid1.hyphenated().to_string();
        let ss = uuid1.simple().to_string();

        let hsn = hs.chars().filter(|&c| c != '-').collect::<String>();

        assert!(hsn == ss);
    }

    #[test]
    fn test_string_roundtrip() {
        let uuid = new();

        let hs = uuid.hyphenated().to_string();
        let uuid_hs = Uuid::parse_str(&hs).unwrap();
        assert_eq!(uuid_hs, uuid);

        let ss = uuid.to_string();
        let uuid_ss = Uuid::parse_str(&ss).unwrap();
        assert_eq!(uuid_ss, uuid);
    }

    #[test]
    fn test_compare() {
        let uuid1 = new();
        let uuid2 = new2();

        assert!(uuid1 == uuid1);
        assert!(uuid2 == uuid2);
        assert!(uuid1 != uuid2);
        assert!(uuid2 != uuid1);
    }

    #[test]
    fn test_from_fields() {
        let d1: u32 = 0xa1a2a3a4;
        let d2: u16 = 0xb1b2;
        let d3: u16 = 0xc1c2;
        let d4 = [0xd1, 0xd2, 0xd3, 0xd4, 0xd5, 0xd6, 0xd7, 0xd8];

        let u = Uuid::from_fields(d1, d2, d3, &d4).unwrap();

        let expected = "a1a2a3a4b1b2c1c2d1d2d3d4d5d6d7d8";
        let result = u.simple().to_string();
        assert_eq!(result, expected);
    }

    #[test]
    fn test_from_bytes() {
        let b = [0xa1, 0xa2, 0xa3, 0xa4, 0xb1, 0xb2, 0xc1, 0xc2, 0xd1, 0xd2,
                 0xd3, 0xd4, 0xd5, 0xd6, 0xd7, 0xd8];

        let u = Uuid::from_bytes(&b).unwrap();
        let expected = "a1a2a3a4b1b2c1c2d1d2d3d4d5d6d7d8";

        assert_eq!(u.simple().to_string(), expected);
    }

    #[test]
    fn test_as_bytes() {
        let u = new();
        let ub = u.as_bytes();

        assert_eq!(ub.len(), 16);
        assert!(!ub.iter().all(|&b| b == 0));
    }

    #[test]
    fn test_bytes_roundtrip() {
        let b_in: [u8; 16] = [0xa1, 0xa2, 0xa3, 0xa4, 0xb1, 0xb2, 0xc1, 0xc2, 0xd1, 0xd2, 0xd3,
                              0xd4, 0xd5, 0xd6, 0xd7, 0xd8];

        let u = Uuid::from_bytes(&b_in).unwrap();

        let b_out = u.as_bytes();

        assert_eq!(&b_in, b_out);
    }

    #[test]
    fn test_operator_eq() {
        let u1 = new();
        let u2 = u1.clone();
        let u3 = new2();

        assert!(u1 == u1);
        assert!(u1 == u2);
        assert!(u2 == u1);

        assert!(u1 != u3);
        assert!(u3 != u1);
        assert!(u2 != u3);
        assert!(u3 != u2);
    }

    #[test]
    #[cfg(feature = "v4")]
    fn test_rand_rand() {
        let mut rng = rand::thread_rng();
        let u: Uuid = rand::Rand::rand(&mut rng);
        let ub = u.as_bytes();

        assert!(ub.len() == 16);
        assert!(!ub.iter().all(|&b| b == 0));
    }

    #[test]
    fn test_iterbytes_impl_for_uuid() {
        let mut set = std::collections::HashSet::new();
        let id1 = new();
        let id2 = new2();
        set.insert(id1.clone());
        assert!(set.contains(&id1));
        assert!(!set.contains(&id2));
    }
}<|MERGE_RESOLUTION|>--- conflicted
+++ resolved
@@ -177,7 +177,6 @@
     inner: &'a Uuid,
 }
 
-<<<<<<< HEAD
 /// A UUID of the namespace of fully-qualified domain names
 pub const NAMESPACE_DNS: Uuid = Uuid {
     bytes: [0x6b, 0xa7, 0xb8, 0x10, 0x9d, 0xad, 0x11, 0xd1,
@@ -203,10 +202,7 @@
 };
 
 
-/// Adaptor for formatting a Uuid as a URN string.
-=======
 /// An adaptor for formatting a `Uuid` as a URN string.
->>>>>>> d323e468
 pub struct Urn<'a> {
     inner: &'a Uuid,
 }
@@ -322,7 +318,6 @@
         rand::thread_rng().gen()
     }
 
-<<<<<<< HEAD
     /// Creates a UUID using a name from a namespace, based on the SHA-1 hash.
     ///
     /// A number of namespaces are available as constants in this crate:
@@ -344,17 +339,7 @@
         uuid
     }
 
-    /// Creates a UUID using the supplied field values
-    ///
-    /// # Arguments
-    ///
-    /// * `d1` A 32-bit word
-    /// * `d2` A 16-bit word
-    /// * `d3` A 16-bit word
-    /// * `d4` Array of 8 octets
-=======
     /// Creates a `Uuid` from four field values.
->>>>>>> d323e468
     ///
     /// # Errors
     ///
@@ -527,7 +512,6 @@
         }
     }
 
-<<<<<<< HEAD
     /// Return an array of 16 octets containing the UUID data
     ///
     /// # Examples
@@ -543,9 +527,6 @@
     ///            &[147, 109, 160, 31, 154, 189, 77, 157,
     ///              128, 199, 2, 175, 133, 200, 34, 168]);
     /// ```
-=======
-    /// Return an array of 16 octets containing the `Uuid` data.
->>>>>>> d323e468
     pub fn as_bytes(&self) -> &[u8; 16] {
         &self.bytes
     }
