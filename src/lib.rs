--- conflicted
+++ resolved
@@ -527,38 +527,6 @@
         Uuid(bytes)
     }
 
-<<<<<<< HEAD
-    /// Creates a v4 Uuid from random bytes (e.g. bytes supplied from `Rand`
-    /// crate)
-    ///
-    /// # Examples
-    ///
-    /// Basic usage:
-    ///
-    /// ```
-    /// use uuid::Bytes;
-    /// use uuid::Uuid;
-    ///
-    /// let bytes: Bytes = [
-    ///     70, 235, 208, 238, 14, 109, 67, 201, 185, 13, 204, 195, 90, 145, 63, 62,
-    /// ];
-    /// let uuid = Uuid::from_random_bytes(bytes);
-    /// let uuid = uuid.to_hyphenated().to_string();
-    ///
-    /// let expected_uuid = String::from("46ebd0ee-0e6d-43c9-b90d-ccc35a913f3e");
-    ///
-    /// assert_eq!(expected_uuid, uuid);
-    /// ```
-    #[deprecated(
-        since = "0.7.2",
-        note = "please use the `uuid::Builder` instead to set the variant and version"
-    )]
-    pub fn from_random_bytes(bytes: Bytes) -> Uuid {
-        let mut uuid = Uuid::from_bytes(bytes);
-        uuid.set_variant(Variant::RFC4122);
-        uuid.set_version(Version::Random);
-        uuid
-=======
     /// Specifies the variant of the UUID structure
     fn set_variant(&mut self, v: Variant) {
         // Octet 8 contains the variant in the most significant 3 bits
@@ -568,7 +536,6 @@
             Variant::Microsoft => (self.as_bytes()[8] & 0x1f) | 0xc0, // b110...
             Variant::Future => (self.as_bytes()[8] & 0x1f) | 0xe0, // b111...
         }
->>>>>>> 77519231
     }
 
     /// Returns the variant of the `Uuid` structure.
