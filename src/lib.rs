// Copyright 2013-2014 The Rust Project Developers. See the COPYRIGHT
// file at the top-level directory of this distribution and at
// http://rust-lang.org/COPYRIGHT.
//
// Licensed under the Apache License, Version 2.0 <LICENSE-APACHE or
// http://www.apache.org/licenses/LICENSE-2.0> or the MIT license
// <LICENSE-MIT or http://opensource.org/licenses/MIT>, at your
// option. This file may not be copied, modified, or distributed
// except according to those terms.

//! Generate and parse UUIDs.
//!
//! Provides support for Universally Unique Identifiers (UUIDs). A UUID is a
//! unique 128-bit number, stored as 16 octets.  UUIDs are used to  assign
//! unique identifiers to entities without requiring a central allocating
//! authority.
//!
//! They are particularly useful in distributed systems, though can be used in
//! disparate areas, such as databases and network protocols.  Typically a UUID
//! is displayed in a readable string form as a sequence of hexadecimal digits,
//! separated into groups by hyphens.
//!
//! The uniqueness property is not strictly guaranteed, however for all
//! practical purposes, it can be assumed that an unintentional collision would
//! be extremely unlikely.
//!
//! # Dependencies
//!
//! By default, this crate depends on nothing but `std` and cannot generate
//! [`Uuid`]s. You need to enable the following Cargo features to enable
//! various pieces of functionality:
//!
//! * `v1` - adds the `Uuid::new_v1` function and the ability to create a V1
//!   using an implementation of `UuidV1ClockSequence` (usually `UuidV1Context`)
//!   and a timestamp from `time::timespec`.
//! * `v3` - adds the `Uuid::new_v3` function and the ability to create a V3
//!   UUID based on the MD5 hash of some data.
//! * `v4` - adds the `Uuid::new_v4` function and the ability to randomly
//!   generate a `Uuid`.
//! * `v5` - adds the `Uuid::new_v5` function and the ability to create a V5
//!   UUID based on the SHA1 hash of some data.
//! * `serde` - adds the ability to serialize and deserialize a `Uuid` using the
//!   `serde` crate.
//!
//! By default, `uuid` can be depended on with:
//!
//! ```toml
//! [dependencies]
//! uuid = "0.6"
//! ```
//!
//! To activate various features, use syntax like:
//!
//! ```toml
//! [dependencies]
//! uuid = { version = "0.6", features = ["serde", "v4"] }
//! ```
//!
//! You can disable default features with:
//!
//! ```toml
//! [dependencies]
//! uuid = { version = "0.6", default-features = false }
//! ```
//!
//! # Examples
//!
//! To parse a UUID given in the simple format and print it as a urn:
//!
//! ```rust
//! use uuid::Uuid;
//!
//! fn main() {
//!     let my_uuid = Uuid::parse_str("936DA01F9ABD4d9d80C702AF85C822A8").unwrap();
//!     println!("{}", my_uuid.urn());
//! }
//! ```
//!
//! To create a new random (V4) UUID and print it out in hexadecimal form:
//!
//! ```ignore,rust
//! // Note that this requires the `v4` feature enabled in the uuid crate.
//!
//! use uuid::Uuid;
//!
//! fn main() {
//!     let my_uuid = Uuid::new_v4();
//!     println!("{}", my_uuid);
//! }
//! ```
//!
//! # Strings
//!
//! Examples of string representations:
//!
//! * simple: `936DA01F9ABD4d9d80C702AF85C822A8`
//! * hyphenated: `550e8400-e29b-41d4-a716-446655440000`
//! * urn: `urn:uuid:F9168C5E-CEB2-4faa-B6BF-329BF39FA1E4`
//!
//! # References
//!
//! * [Wikipedia: Universally Unique Identifier](
//!     http://en.wikipedia.org/wiki/Universally_unique_identifier)
//! * [RFC4122: A Universally Unique IDentifier (UUID) URN Namespace](
//!     http://tools.ietf.org/html/rfc4122)

#![doc(html_logo_url = "https://www.rust-lang.org/logos/rust-logo-128x128-blk-v2.png",
       html_favicon_url = "https://www.rust-lang.org/favicon.ico",
       html_root_url = "https://docs.rs/uuid")]
#![deny(warnings)]
#![cfg_attr(not(feature = "std"), no_std)]

#[macro_use]
extern crate cfg_if;

<<<<<<< HEAD
#[cfg(feature = "v3")]
extern crate md5;
#[cfg(any(feature = "v3", feature = "v4", feature = "v5"))]
extern crate rand;
#[cfg(feature = "v5")]
extern crate sha1;
=======
cfg_if! {
    if #[cfg(feature = "md5")] {
        extern crate md5;
    }
}
>>>>>>> f7ad11f9

cfg_if! {
    if #[cfg(feature = "rand")] {
        extern crate rand;
    }
}

cfg_if! {
    if #[cfg(feature = "serde")] {
        extern crate serde;
    }
}

cfg_if! {
    if #[cfg(feature = "sha1")] {
        extern crate sha1;
    }
}

cfg_if! {
    if #[cfg(all(feature = "slog", not(test)))] {
        extern crate slog;
    } else if #[cfg(all(feature = "slog", test))] {
        #[macro_use]
        extern crate slog;
    }
}

cfg_if! {
    if #[cfg(feature = "std")] {
        use std::fmt;
        use std::str;

        cfg_if! {
            if #[cfg(feature = "v1")] {
                use std::sync::atomic;
            }
        }
    } else if #[cfg(not(feature = "std"))] {
        use core::fmt;
        use core::str;

        cfg_if! {
            if #[cfg(feature = "v1")] {
                use core::sync::atomic;
            }
        }
    }
}

pub mod prelude;

cfg_if! {
    if #[cfg(feature = "serde")] {
        mod serde_support;
    }
}

<<<<<<< HEAD
#[cfg(all(feature = "v4", not(any(feature = "v3", feature = "v5"))))]
use rand::Rng;
#[cfg(any(feature = "v3", feature = "v5"))]
use rand::{thread_rng, Rng};
=======
cfg_if! {
    if #[cfg(feature = "slog")] {
        mod slog_support;
    }
}
>>>>>>> f7ad11f9

cfg_if! {
    if #[cfg(feature = "std")] {
        mod std_support;
    }
}

cfg_if! {
    if #[cfg(test)] {
        mod test_util;
    }
}

/// A 128-bit (16 byte) buffer containing the ID.
pub type UuidBytes = [u8; 16];

/// The version of the UUID, denoting the generating algorithm.
#[derive(Debug, PartialEq, Copy, Clone)]
pub enum UuidVersion {
    /// Version 1: MAC address
    Mac = 1,
    /// Version 2: DCE Security
    Dce = 2,
    /// Version 3: MD5 hash
    Md5 = 3,
    /// Version 4: Random
    Random = 4,
    /// Version 5: SHA-1 hash
    Sha1 = 5,
}

/// The reserved variants of UUIDs.
#[derive(Debug, PartialEq, Copy, Clone)]
pub enum UuidVariant {
    /// Reserved by the NCS for backward compatibility
    NCS,
    /// As described in the RFC4122 Specification (default)
    RFC4122,
    /// Reserved by Microsoft for backward compatibility
    Microsoft,
    /// Reserved for future expansion
    Future,
}

/// A Universally Unique Identifier (UUID).
#[derive(Copy, Clone, PartialEq, Eq, PartialOrd, Ord, Hash)]
pub struct Uuid {
    /// The 128-bit number stored in 16 bytes
    bytes: UuidBytes,
}

/// An adaptor for formatting a `Uuid` as a simple string.
pub struct Simple<'a> {
    inner: &'a Uuid,
}

/// An adaptor for formatting a `Uuid` as a hyphenated string.
pub struct Hyphenated<'a> {
    inner: &'a Uuid,
}

/// A UUID of the namespace of fully-qualified domain names
pub const NAMESPACE_DNS: Uuid = Uuid {
    bytes: [
        0x6b, 0xa7, 0xb8, 0x10, 0x9d, 0xad, 0x11, 0xd1, 0x80, 0xb4, 0x00, 0xc0, 0x4f, 0xd4, 0x30,
        0xc8,
    ],
};

/// A UUID of the namespace of URLs
pub const NAMESPACE_URL: Uuid = Uuid {
    bytes: [
        0x6b, 0xa7, 0xb8, 0x11, 0x9d, 0xad, 0x11, 0xd1, 0x80, 0xb4, 0x00, 0xc0, 0x4f, 0xd4, 0x30,
        0xc8,
    ],
};

/// A UUID of the namespace of ISO OIDs
pub const NAMESPACE_OID: Uuid = Uuid {
    bytes: [
        0x6b, 0xa7, 0xb8, 0x12, 0x9d, 0xad, 0x11, 0xd1, 0x80, 0xb4, 0x00, 0xc0, 0x4f, 0xd4, 0x30,
        0xc8,
    ],
};

/// A UUID of the namespace of X.500 DNs (in DER or a text output format)
pub const NAMESPACE_X500: Uuid = Uuid {
    bytes: [
        0x6b, 0xa7, 0xb8, 0x14, 0x9d, 0xad, 0x11, 0xd1, 0x80, 0xb4, 0x00, 0xc0, 0x4f, 0xd4, 0x30,
        0xc8,
    ],
};

/// The number of 100 ns ticks between
/// the UUID epoch 1582-10-15 00:00:00 and the Unix epoch 1970-01-01 00:00:00
#[cfg(feature = "v1")]
const UUID_TICKS_BETWEEN_EPOCHS: u64 = 0x01B2_1DD2_1381_4000;

/// An adaptor for formatting a `Uuid` as a URN string.
pub struct Urn<'a> {
    inner: &'a Uuid,
}

cfg_if! {
    if #[cfg(feature = "v1")] {

        /// A trait that abstracts over generation of Uuid v1 "Clock Sequence"
        /// values.
        pub trait UuidV1ClockSequence {
            /// Return a 16-bit number that will be used as the "clock
            /// sequence" in the Uuid. The number must be different if the
            /// time has changed since the last time a clock sequence was
            /// requested.
            fn generate_sequence(&self, seconds: u64, nano_seconds: u32) -> u16;
        }

        /// A thread-safe, stateful context for the v1 generator to help
        /// ensure process-wide uniqueness.
        pub struct UuidV1Context {
            count: atomic::AtomicUsize,
        }

        impl UuidV1Context {
            /// Creates a thread-safe, internally mutable context to help
            /// ensure uniqueness.
            ///
            /// This is a context which can be shared across threads. It
            /// maintains an internal counter that is incremented at every
            /// request, the value ends up in the clock_seq portion of the
            /// Uuid (the fourth group). This will improve the probability
            /// that the Uuid is unique across the process.
            pub fn new(count: u16) -> UuidV1Context {
                UuidV1Context {
                    count: atomic::AtomicUsize::new(count as usize),
                }
            }
        }

        impl UuidV1ClockSequence for UuidV1Context {
            fn generate_sequence(&self, _: u64, _: u32) -> u16 {
                (self.count.fetch_add(1, atomic::Ordering::SeqCst) & 0xffff) as u16
            }
        }
    }
}

/// Error details for string parsing failures.
#[allow(missing_docs)]
#[derive(PartialEq, Eq, Copy, Clone, Debug)]
pub enum ParseError {
    InvalidLength(usize),
    InvalidCharacter(char, usize),
    InvalidGroups(usize),
    InvalidGroupLength(usize, usize, u8),
}

const SIMPLE_LENGTH: usize = 32;
const HYPHENATED_LENGTH: usize = 36;

/// Converts a `ParseError` to a string.
impl fmt::Display for ParseError {
    fn fmt(&self, f: &mut fmt::Formatter) -> fmt::Result {
        match *self {
            ParseError::InvalidLength(found) => write!(
                f,
                "Invalid length; expecting {} or {} chars, found {}",
                SIMPLE_LENGTH, HYPHENATED_LENGTH, found
            ),
            ParseError::InvalidCharacter(found, pos) => write!(
                f,
                "Invalid character; found `{}` (0x{:02x}) at offset {}",
                found, found as usize, pos
            ),
            ParseError::InvalidGroups(found) => write!(
                f,
                "Malformed; wrong number of groups: expected 1 or 5, found {}",
                found
            ),
            ParseError::InvalidGroupLength(group, found, expecting) => write!(
                f,
                "Malformed; length of group {} was {}, expecting {}",
                group, found, expecting
            ),
        }
    }
}

// Length of each hyphenated group in hex digits.
const GROUP_LENS: [u8; 5] = [8, 4, 4, 4, 12];
// Accumulated length of each hyphenated group in hex digits.
const ACC_GROUP_LENS: [u8; 5] = [8, 12, 16, 20, 32];

impl Uuid {
    /// The 'nil UUID'.
    ///
    /// The nil UUID is special form of UUID that is specified to have all
    /// 128 bits set to zero, as defined in [IETF RFC 4122 Section 4.1.7][RFC].
    ///
    /// [RFC]: https://tools.ietf.org/html/rfc4122.html#section-4.1.7
    ///
    /// # Examples
    ///
    /// Basic usage:
    ///
    /// ```
    /// use uuid::Uuid;
    ///
    /// let uuid = Uuid::nil();
    ///
    /// assert_eq!(uuid.hyphenated().to_string(),
    ///            "00000000-0000-0000-0000-000000000000");
    /// ```
    pub fn nil() -> Uuid {
        Uuid { bytes: [0; 16] }
    }

    /// Creates a new `Uuid`.
    ///
    /// Note that not all versions can be generated currently and `None` will be
    /// returned if the specified version cannot be generated.
    ///
    /// To generate a random UUID (`UuidVersion::Md5`), then the `v3`
    /// feature must be enabled for this crate.
    ///
    /// To generate a random UUID (`UuidVersion::Random`), then the `v4`
    /// feature must be enabled for this crate.
    ///
    /// To generate a random UUID (`UuidVersion::Sha1`), then the `v5`
    /// feature must be enabled for this crate.
    pub fn new(v: UuidVersion) -> Option<Uuid> {
        // Why 23? Ascii has roughly 6bit randomnes per 8bit.
        // So to reach 128bit atleast 21.333 (128/6) Bytes are required.
        #[cfg(any(feature = "v3", feature = "v5"))]
        let iv: String = thread_rng().gen_ascii_chars().take(23).collect();

        match v {
            #[cfg(feature = "v3")]
            UuidVersion::Md5 => Some(Uuid::new_v3(&NAMESPACE_DNS, &*iv)),
            #[cfg(feature = "v4")]
            UuidVersion::Random => Some(Uuid::new_v4()),
            #[cfg(feature = "v5")]
            UuidVersion::Sha1 => Some(Uuid::new_v5(&NAMESPACE_DNS, &*iv)),
            _ => None,
        }
    }

    /// Creates a new `Uuid` (version 1 style) using a time value + seq + NodeID.
    ///
    /// This expects two values representing a monotonically increasing value
    /// as well as a unique 6 byte NodeId, and an implementation of `UuidV1ClockSequence`.
    /// This function is only guaranteed to produce unique values if the following conditions hold:
    ///
    /// 1. The NodeID is unique for this process,
    /// 2. The Context is shared across all threads which are generating V1 UUIDs,
    /// 3. The `UuidV1ClockSequence` implementation reliably returns unique clock sequences
    ///    (this crate provides `UuidV1Context` for this purpose).
    ///
    /// The NodeID must be exactly 6 bytes long. If the NodeID is not a valid length
    /// this will return a `ParseError::InvalidLength`.
    ///
    /// The function is not guaranteed to produce monotonically increasing values
    /// however.  There is a slight possibility that two successive equal time values
    /// could be supplied and the sequence counter wraps back over to 0.
    ///
    /// If uniqueness and monotonicity is required, the user is responsibile for ensuring
    /// that the time value always increases between calls
    /// (including between restarts of the process and device).
    ///
    /// Note that usage of this method requires the `v1` feature of this crate
    /// to be enabled.
    ///
    /// # Examples
    /// Basic usage:
    ///
    /// ```
    /// use uuid::{Uuid, UuidV1Context};
    ///
    /// let ctx = UuidV1Context::new(42);
    /// let v1uuid = Uuid::new_v1(&ctx, 1497624119, 1234, &[1,2,3,4,5,6]).unwrap();
    ///
    /// assert_eq!(v1uuid.hyphenated().to_string(), "f3b4958c-52a1-11e7-802a-010203040506");
    /// ```
    #[cfg(feature = "v1")]
    pub fn new_v1<T: UuidV1ClockSequence>(
        context: &T,
        seconds: u64,
        nsecs: u32,
        node: &[u8],
    ) -> Result<Uuid, ParseError> {
        if node.len() != 6 {
            return Err(ParseError::InvalidLength(node.len()));
        }
        let count = context.generate_sequence(seconds, nsecs);
        let timestamp = seconds * 10_000_000 + u64::from(nsecs / 100);
        let uuidtime = timestamp + UUID_TICKS_BETWEEN_EPOCHS;
        let time_low: u32 = (uuidtime & 0xFFFF_FFFF) as u32;
        let time_mid: u16 = ((uuidtime >> 32) & 0xFFFF) as u16;
        let time_hi_and_ver: u16 = (((uuidtime >> 48) & 0x0FFF) as u16) | (1 << 12);
        let mut d4 = [0_u8; 8];
        d4[0] = (((count & 0x3F00) >> 8) as u8) | 0x80;
        d4[1] = (count & 0xFF) as u8;
        d4[2..].copy_from_slice(node);
        Uuid::from_fields(time_low, time_mid, time_hi_and_ver, &d4)
    }

    /// Creates a UUID using a name from a namespace, based on the MD5 hash.
    ///
    /// A number of namespaces are available as constants in this crate:
    ///
    /// * `NAMESPACE_DNS`
    /// * `NAMESPACE_URL`
    /// * `NAMESPACE_OID`
    /// * `NAMESPACE_X500`
    ///
    /// Note that usage of this method requires the `v3` feature of this crate
    /// to be enabled.
    #[cfg(feature = "v3")]
    pub fn new_v3(namespace: &Uuid, name: &str) -> Uuid {
        let mut ctx = md5::Context::new();
        ctx.consume(namespace.as_bytes());
        ctx.consume(name.as_bytes());
        let mut uuid = Uuid {
            bytes: ctx.compute().into(),
        };
        uuid.set_variant(UuidVariant::RFC4122);
        uuid.set_version(UuidVersion::Md5);
        uuid
    }

    /// Creates a random `Uuid`.
    ///
    /// This uses the `rand` crate's default task RNG as the source of random numbers.
    /// If you'd like to use a custom generator, don't use this method: use the
    /// [`rand::Rand trait`]'s `rand()` method instead.
    ///
    /// [`rand::Rand trait`]: ../../rand/rand/trait.Rand.html#tymethod.rand
    ///
    /// Note that usage of this method requires the `v4` feature of this crate
    /// to be enabled.
    ///
    /// # Examples
    ///
    /// Basic usage:
    ///
    /// ```
    /// use uuid::Uuid;
    ///
    /// let uuid = Uuid::new_v4();
    /// ```
    #[cfg(feature = "v4")]
    pub fn new_v4() -> Uuid {
        use rand::Rng;

        let mut rng = rand::thread_rng();

        let mut bytes = [0; 16];
        rng.fill_bytes(&mut bytes);

        Uuid::from_random_bytes(bytes)
    }

    /// Creates a UUID using a name from a namespace, based on the SHA-1 hash.
    ///
    /// A number of namespaces are available as constants in this crate:
    ///
    /// * `NAMESPACE_DNS`
    /// * `NAMESPACE_URL`
    /// * `NAMESPACE_OID`
    /// * `NAMESPACE_X500`
    ///
    /// Note that usage of this method requires the `v5` feature of this crate
    /// to be enabled.
    #[cfg(feature = "v5")]
    pub fn new_v5(namespace: &Uuid, name: &str) -> Uuid {
        let mut hash = sha1::Sha1::new();
        hash.update(namespace.as_bytes());
        hash.update(name.as_bytes());
        let buffer = hash.digest().bytes();
        let mut uuid = Uuid { bytes: [0; 16] };
        uuid.bytes.copy_from_slice(&buffer[..16]);
        uuid.set_variant(UuidVariant::RFC4122);
        uuid.set_version(UuidVersion::Sha1);
        uuid
    }

    /// Creates a `Uuid` from four field values.
    ///
    /// # Errors
    ///
    /// This function will return an error if `d4`'s length is not 8 bytes.
    ///
    /// # Examples
    ///
    /// Basic usage:
    ///
    /// ```
    /// use uuid::Uuid;
    ///
    /// let d4 = [12, 3, 9, 56, 54, 43, 8, 9];
    ///
    /// let uuid = Uuid::from_fields(42, 12, 5, &d4);
    /// let uuid = uuid.map(|uuid| uuid.hyphenated().to_string());
    ///
    /// let expected_uuid = Ok(String::from("0000002a-000c-0005-0c03-0938362b0809"));
    ///
    /// assert_eq!(expected_uuid, uuid);
    /// ```
    ///
    /// An invalid length:
    ///
    /// ```
    /// use uuid::Uuid;
    /// use uuid::ParseError;
    ///
    /// let d4 = [12];
    ///
    /// let uuid = Uuid::from_fields(42, 12, 5, &d4);
    ///
    /// let expected_uuid = Err(ParseError::InvalidLength(1));
    ///
    /// assert_eq!(expected_uuid, uuid);
    /// ```
    pub fn from_fields(d1: u32, d2: u16, d3: u16, d4: &[u8]) -> Result<Uuid, ParseError> {
        if d4.len() != 8 {
            return Err(ParseError::InvalidLength(d4.len()));
        }

        Ok(Uuid {
            bytes: [
                (d1 >> 24) as u8,
                (d1 >> 16) as u8,
                (d1 >> 8) as u8,
                d1 as u8,
                (d2 >> 8) as u8,
                d2 as u8,
                (d3 >> 8) as u8,
                d3 as u8,
                d4[0],
                d4[1],
                d4[2],
                d4[3],
                d4[4],
                d4[5],
                d4[6],
                d4[7],
            ],
        })
    }

    /// Creates a `Uuid` using the supplied bytes.
    ///
    /// # Errors
    ///
    /// This function will return an error if `b` has any length other than 16.
    ///
    /// # Examples
    ///
    /// Basic usage:
    ///
    /// ```
    /// use uuid::Uuid;
    ///
    /// let bytes = [4, 54, 67, 12, 43, 2, 98, 76,
    ///              32, 50, 87, 5, 1, 33, 43, 87];
    ///
    /// let uuid = Uuid::from_bytes(&bytes);
    /// let uuid = uuid.map(|uuid| uuid.hyphenated().to_string());
    ///
    /// let expected_uuid = Ok(String::from("0436430c-2b02-624c-2032-570501212b57"));
    ///
    /// assert_eq!(expected_uuid, uuid);
    /// ```
    ///
    /// An incorrect number of bytes:
    ///
    /// ```
    /// use uuid::Uuid;
    /// use uuid::ParseError;
    ///
    /// let bytes = [4, 54, 67, 12, 43, 2, 98, 76];
    ///
    /// let uuid = Uuid::from_bytes(&bytes);
    ///
    /// let expected_uuid = Err(ParseError::InvalidLength(8));
    ///
    /// assert_eq!(expected_uuid, uuid);
    /// ```
    pub fn from_bytes(b: &[u8]) -> Result<Uuid, ParseError> {
        let len = b.len();
        if len != 16 {
            return Err(ParseError::InvalidLength(len));
        }

        let mut uuid = Uuid { bytes: [0; 16] };
        uuid.bytes.copy_from_slice(b);
        Ok(uuid)
    }

    /// Creates a `Uuid` using the supplied bytes.
    ///
    /// # Examples
    ///
    /// Basic usage:
    ///
    /// ```
    /// use uuid::Uuid;
    /// use uuid::UuidBytes;
    ///
    /// let bytes:UuidBytes = [70, 235, 208, 238, 14, 109, 67, 201, 185, 13, 204, 195, 90, 145, 63, 62];
    ///
    /// let uuid = Uuid::from_uuid_bytes(bytes);
    /// let uuid = uuid.hyphenated().to_string();
    ///
    /// let expected_uuid = String::from("46ebd0ee-0e6d-43c9-b90d-ccc35a913f3e");
    ///
    /// assert_eq!(expected_uuid, uuid);
    /// ```
    ///
    /// An incorrect number of bytes:
    ///
    /// ```compile_fail
    /// use uuid::Uuid;
    /// use uuid::UuidBytes;
    ///
    /// let bytes:UuidBytes = [4, 54, 67, 12, 43, 2, 98, 76]; // doesn't compile
    ///
    /// let uuid = Uuid::from_uuid_bytes(bytes);
    /// ```
    pub fn from_uuid_bytes(b: UuidBytes) -> Uuid {
        Uuid { bytes: b }
    }

    /// Creates a v4 Uuid from random bytes (e.g. bytes supplied from `Rand` crate)
    ///
    /// # Examples
    ///
    /// Basic usage:
    ///
    /// ```
    /// use uuid::Uuid;
    /// use uuid::UuidBytes;
    ///
    ///
    /// let bytes:UuidBytes = [70, 235, 208, 238, 14, 109, 67, 201, 185, 13, 204, 195, 90, 145, 63, 62];
    /// let uuid = Uuid::from_random_bytes(bytes);
    /// let uuid = uuid.hyphenated().to_string();
    ///
    /// let expected_uuid = String::from("46ebd0ee-0e6d-43c9-b90d-ccc35a913f3e");
    ///
    /// assert_eq!(expected_uuid, uuid);
    /// ```
    ///
    pub fn from_random_bytes(b: [u8; 16]) -> Uuid {
        let mut uuid = Uuid { bytes: b };
        uuid.set_variant(UuidVariant::RFC4122);
        uuid.set_version(UuidVersion::Random);
        uuid
    }

    /// Specifies the variant of the UUID structure
    #[allow(dead_code)]
    fn set_variant(&mut self, v: UuidVariant) {
        // Octet 8 contains the variant in the most significant 3 bits
        self.bytes[8] = match v {
            UuidVariant::NCS => self.bytes[8] & 0x7f, // b0xx...
            UuidVariant::RFC4122 => (self.bytes[8] & 0x3f) | 0x80, // b10x...
            UuidVariant::Microsoft => (self.bytes[8] & 0x1f) | 0xc0, // b110...
            UuidVariant::Future => (self.bytes[8] & 0x1f) | 0xe0, // b111...
        }
    }

    /// Returns the variant of the `Uuid` structure.
    ///
    /// This determines the interpretation of the structure of the UUID.
    /// Currently only the RFC4122 variant is generated by this module.
    ///
    /// * [Variant Reference](http://tools.ietf.org/html/rfc4122#section-4.1.1)
    pub fn get_variant(&self) -> Option<UuidVariant> {
        match self.bytes[8] {
            x if x & 0x80 == 0x00 => Some(UuidVariant::NCS),
            x if x & 0xc0 == 0x80 => Some(UuidVariant::RFC4122),
            x if x & 0xe0 == 0xc0 => Some(UuidVariant::Microsoft),
            x if x & 0xe0 == 0xe0 => Some(UuidVariant::Future),
            _ => None,
        }
    }

    /// Specifies the version number of the `Uuid`.
    #[allow(dead_code)]
    fn set_version(&mut self, v: UuidVersion) {
        self.bytes[6] = (self.bytes[6] & 0xF) | ((v as u8) << 4);
    }

    /// Returns the version number of the `Uuid`.
    ///
    /// This represents the algorithm used to generate the contents.
    ///
    /// Currently only the Random (V4) algorithm is supported by this
    /// module.  There are security and privacy implications for using
    /// older versions - see [Wikipedia: Universally Unique Identifier](
    /// http://en.wikipedia.org/wiki/Universally_unique_identifier) for
    /// details.
    ///
    /// * [Version Reference](http://tools.ietf.org/html/rfc4122#section-4.1.3)
    pub fn get_version_num(&self) -> usize {
        (self.bytes[6] >> 4) as usize
    }

    /// Returns the version of the `Uuid`.
    ///
    /// This represents the algorithm used to generate the contents
    pub fn get_version(&self) -> Option<UuidVersion> {
        let v = self.bytes[6] >> 4;
        match v {
            1 => Some(UuidVersion::Mac),
            2 => Some(UuidVersion::Dce),
            3 => Some(UuidVersion::Md5),
            4 => Some(UuidVersion::Random),
            5 => Some(UuidVersion::Sha1),
            _ => None,
        }
    }

    /// Returns the four field values of the UUID.
    ///
    /// These values can be passed to the `from_fields()` method to get the
    /// original `Uuid` back.
    ///
    /// * The first field value represents the first group of (eight) hex
    ///   digits, taken as a big-endian `u32` value.  For V1 UUIDs, this field
    ///   represents the low 32 bits of the timestamp.
    /// * The second field value represents the second group of (four) hex
    ///   digits, taken as a big-endian `u16` value.  For V1 UUIDs, this field
    ///   represents the middle 16 bits of the timestamp.
    /// * The third field value represents the third group of (four) hex
    ///   digits, taken as a big-endian `u16` value.  The 4 most significant
    ///   bits give the UUID version, and for V1 UUIDs, the last 12 bits
    ///   represent the high 12 bits of the timestamp.
    /// * The last field value represents the last two groups of four and
    ///   twelve hex digits, taken in order.  The first 1-3 bits of this
    ///   indicate the UUID variant, and for V1 UUIDs, the next 13-15 bits
    ///   indicate the clock sequence and the last 48 bits indicate the node
    ///   ID.
    ///
    /// # Examples
    ///
    /// ```
    /// use uuid::Uuid;
    ///
    /// let uuid = Uuid::nil();
    /// assert_eq!(uuid.as_fields(), (0, 0, 0, &[0u8; 8]));
    ///
    /// let uuid = Uuid::parse_str("936DA01F-9ABD-4D9D-80C7-02AF85C822A8").unwrap();
    /// assert_eq!(uuid.as_fields(),
    ///            (0x936DA01F, 0x9ABD, 0x4D9D, b"\x80\xC7\x02\xAF\x85\xC8\x22\xA8"));
    /// ```
    pub fn as_fields(&self) -> (u32, u16, u16, &[u8; 8]) {
        let d1 = u32::from(self.bytes[0]) << 24 | u32::from(self.bytes[1]) << 16
            | u32::from(self.bytes[2]) << 8 | u32::from(self.bytes[3]);

        let d2 = u16::from(self.bytes[4]) << 8 | u16::from(self.bytes[5]);

        let d3 = u16::from(self.bytes[6]) << 8 | u16::from(self.bytes[7]);

        let d4: &[u8; 8] = unsafe { &*(self.bytes[8..16].as_ptr() as *const [u8; 8]) };
        (d1, d2, d3, d4)
    }

    /// Returns an array of 16 octets containing the UUID data.
    ///
    /// # Examples
    ///
    /// ```
    /// use uuid::Uuid;
    ///
    /// let uuid = Uuid::nil();
    /// assert_eq!(uuid.as_bytes(), &[0; 16]);
    ///
    /// let uuid = Uuid::parse_str("936DA01F9ABD4d9d80C702AF85C822A8").unwrap();
    /// assert_eq!(uuid.as_bytes(),
    ///            &[147, 109, 160, 31, 154, 189, 77, 157,
    ///              128, 199, 2, 175, 133, 200, 34, 168]);
    /// ```
    pub fn as_bytes(&self) -> &[u8; 16] {
        &self.bytes
    }

    /// Returns a wrapper which when formatted via `fmt::Display` will format a
    /// string of 32 hexadecimal digits.
    ///
    /// # Examples
    ///
    /// ```
    /// use uuid::Uuid;
    ///
    /// let uuid = Uuid::nil();
    /// assert_eq!(uuid.simple().to_string(),
    ///            "00000000000000000000000000000000");
    /// ```
    pub fn simple(&self) -> Simple {
        Simple { inner: self }
    }

    /// Returns a wrapper which when formatted via `fmt::Display` will format a
    /// string of hexadecimal digits separated into groups with a hyphen.
    ///
    /// # Examples
    ///
    /// ```
    /// use uuid::Uuid;
    ///
    /// let uuid = Uuid::nil();
    /// assert_eq!(uuid.hyphenated().to_string(),
    ///            "00000000-0000-0000-0000-000000000000");
    /// ```
    pub fn hyphenated(&self) -> Hyphenated {
        Hyphenated { inner: self }
    }

    /// Returns a wrapper which when formatted via `fmt::Display` will format a
    /// string of the UUID as a full URN string.
    ///
    /// # Examples
    ///
    /// ```
    /// use uuid::Uuid;
    ///
    /// let uuid = Uuid::nil();
    /// assert_eq!(uuid.urn().to_string(),
    ///            "urn:uuid:00000000-0000-0000-0000-000000000000");
    /// ```
    pub fn urn(&self) -> Urn {
        Urn { inner: self }
    }

    /// Returns an Optional Tuple of (u64, u16) representing the timestamp and
    /// counter portion of a V1 UUID.  If the supplied UUID is not V1, this
    /// will return None
    pub fn to_timestamp(&self) -> Option<(u64, u16)> {
        if self.get_version()
            .map(|v| v != UuidVersion::Mac)
            .unwrap_or(true)
        {
            return None;
        }

        let ts: u64 = u64::from(self.bytes[6] & 0x0F) << 56 | u64::from(self.bytes[7]) << 48
            | u64::from(self.bytes[4]) << 40 | u64::from(self.bytes[5]) << 32
            | u64::from(self.bytes[0]) << 24 | u64::from(self.bytes[1]) << 16
            | u64::from(self.bytes[2]) << 8 | u64::from(self.bytes[3]);

        let count: u16 = u16::from(self.bytes[8] & 0x3F) << 8 | u16::from(self.bytes[9]);

        Some((ts, count))
    }

    /// Parses a `Uuid` from a string of hexadecimal digits with optional hyphens.
    ///
    /// Any of the formats generated by this module (simple, hyphenated, urn) are
    /// supported by this parsing function.
    pub fn parse_str(mut input: &str) -> Result<Uuid, ParseError> {
        // Ensure length is valid for any of the supported formats
        let len = input.len();
        if len == (HYPHENATED_LENGTH + 9) && input.starts_with("urn:uuid:") {
            input = &input[9..];
        } else if len != SIMPLE_LENGTH && len != HYPHENATED_LENGTH {
            return Err(ParseError::InvalidLength(len));
        }

        // `digit` counts only hexadecimal digits, `i_char` counts all chars.
        let mut digit = 0;
        let mut group = 0;
        let mut acc = 0;
        let mut buffer = [0u8; 16];

        for (i_char, chr) in input.bytes().enumerate() {
            if digit as usize >= SIMPLE_LENGTH && group != 4 {
                if group == 0 {
                    return Err(ParseError::InvalidLength(len));
                }
                return Err(ParseError::InvalidGroups(group + 1));
            }

            if digit % 2 == 0 {
                // First digit of the byte.
                match chr {
                    // Calulate upper half.
                    b'0'...b'9' => acc = chr - b'0',
                    b'a'...b'f' => acc = chr - b'a' + 10,
                    b'A'...b'F' => acc = chr - b'A' + 10,
                    // Found a group delimiter
                    b'-' => {
                        if ACC_GROUP_LENS[group] != digit {
                            // Calculate how many digits this group consists of in the input.
                            let found = if group > 0 {
                                digit - ACC_GROUP_LENS[group - 1]
                            } else {
                                digit
                            };
                            return Err(ParseError::InvalidGroupLength(
                                group,
                                found as usize,
                                GROUP_LENS[group],
                            ));
                        }
                        // Next group, decrement digit, it is incremented again at the bottom.
                        group += 1;
                        digit -= 1;
                    }
                    _ => {
                        return Err(ParseError::InvalidCharacter(
                            input[i_char..].chars().next().unwrap(),
                            i_char,
                        ))
                    }
                }
            } else {
                // Second digit of the byte, shift the upper half.
                acc *= 16;
                match chr {
                    b'0'...b'9' => acc += chr - b'0',
                    b'a'...b'f' => acc += chr - b'a' + 10,
                    b'A'...b'F' => acc += chr - b'A' + 10,
                    b'-' => {
                        // The byte isn't complete yet.
                        let found = if group > 0 {
                            digit - ACC_GROUP_LENS[group - 1]
                        } else {
                            digit
                        };
                        return Err(ParseError::InvalidGroupLength(
                            group,
                            found as usize,
                            GROUP_LENS[group],
                        ));
                    }
                    _ => {
                        return Err(ParseError::InvalidCharacter(
                            input[i_char..].chars().next().unwrap(),
                            i_char,
                        ))
                    }
                }
                buffer[(digit / 2) as usize] = acc;
            }
            digit += 1;
        }

        // Now check the last group.
        if ACC_GROUP_LENS[4] != digit {
            return Err(ParseError::InvalidGroupLength(
                group,
                (digit - ACC_GROUP_LENS[3]) as usize,
                GROUP_LENS[4],
            ));
        }

        Ok(Uuid::from_bytes(&buffer).unwrap())
    }

    /// Tests if the UUID is nil
    pub fn is_nil(&self) -> bool {
        self.bytes.iter().all(|&b| b == 0)
    }
}

impl Default for Uuid {
    /// Returns the nil UUID, which is all zeroes
    fn default() -> Uuid {
        Uuid::nil()
    }
}

impl str::FromStr for Uuid {
    type Err = ParseError;

    /// Parse a hex string and interpret as a `Uuid`.
    ///
    /// Accepted formats are a sequence of 32 hexadecimal characters,
    /// with or without hyphens (grouped as 8, 4, 4, 4, 12).
    fn from_str(us: &str) -> Result<Uuid, ParseError> {
        Uuid::parse_str(us)
    }
}

impl fmt::Debug for Uuid {
    fn fmt(&self, f: &mut fmt::Formatter) -> fmt::Result {
        write!(f, "Uuid(\"{}\")", self.hyphenated())
    }
}

impl fmt::Display for Uuid {
    fn fmt(&self, f: &mut fmt::Formatter) -> fmt::Result {
        fmt::LowerHex::fmt(self, f)
    }
}

impl fmt::UpperHex for Uuid {
    fn fmt(&self, f: &mut fmt::Formatter) -> fmt::Result {
        fmt::UpperHex::fmt(&self.hyphenated(), f)
    }
}

impl fmt::LowerHex for Uuid {
    fn fmt(&self, f: &mut fmt::Formatter) -> fmt::Result {
        self.hyphenated().fmt(f)
    }
}

impl<'a> fmt::Display for Simple<'a> {
    fn fmt(&self, f: &mut fmt::Formatter) -> fmt::Result {
        fmt::LowerHex::fmt(self, f)
    }
}

impl<'a> fmt::UpperHex for Simple<'a> {
    fn fmt(&self, f: &mut fmt::Formatter) -> fmt::Result {
        for byte in &self.inner.bytes {
            write!(f, "{:02X}", byte)?;
        }
        Ok(())
    }
}

impl<'a> fmt::LowerHex for Simple<'a> {
    fn fmt(&self, f: &mut fmt::Formatter) -> fmt::Result {
        for byte in &self.inner.bytes {
            write!(f, "{:02x}", byte)?;
        }
        Ok(())
    }
}

impl<'a> fmt::Display for Hyphenated<'a> {
    fn fmt(&self, f: &mut fmt::Formatter) -> fmt::Result {
        fmt::LowerHex::fmt(self, f)
    }
}

macro_rules! hyphenated_write {
    ($f: expr, $format: expr, $bytes: expr) => {{
        let data1 = u32::from($bytes[0]) << 24 | u32::from($bytes[1]) << 16
            | u32::from($bytes[2]) << 8 | u32::from($bytes[3]);

        let data2 = u16::from($bytes[4]) << 8 | u16::from($bytes[5]);

        let data3 = u16::from($bytes[6]) << 8 | u16::from($bytes[7]);

        write!(
            $f,
            $format,
            data1,
            data2,
            data3,
            $bytes[8],
            $bytes[9],
            $bytes[10],
            $bytes[11],
            $bytes[12],
            $bytes[13],
            $bytes[14],
            $bytes[15]
        )
    }};
}

impl<'a> fmt::UpperHex for Hyphenated<'a> {
    fn fmt(&self, f: &mut fmt::Formatter) -> fmt::Result {
        hyphenated_write!(
            f,
            "{:08X}-\
             {:04X}-\
             {:04X}-\
             {:02X}{:02X}-\
             {:02X}{:02X}{:02X}{:02X}{:02X}{:02X}",
            self.inner.bytes
        )
    }
}

impl<'a> fmt::LowerHex for Hyphenated<'a> {
    fn fmt(&self, f: &mut fmt::Formatter) -> fmt::Result {
        hyphenated_write!(
            f,
            "{:08x}-\
             {:04x}-\
             {:04x}-\
             {:02x}{:02x}-\
             {:02x}{:02x}{:02x}{:02x}{:02x}{:02x}",
            self.inner.bytes
        )
    }
}

impl<'a> fmt::Display for Urn<'a> {
    fn fmt(&self, f: &mut fmt::Formatter) -> fmt::Result {
        write!(f, "urn:uuid:{}", self.inner.hyphenated())
    }
}

#[cfg(test)]
mod tests {
    extern crate std;

    use self::std::prelude::v1::*;

    use super::test_util;

    use super::{NAMESPACE_X500, NAMESPACE_DNS, NAMESPACE_OID, NAMESPACE_URL};
    use super::{Uuid, UuidVariant, UuidVersion};

    #[cfg(feature = "v3")]
    static FIXTURE_V3: &'static [(&'static Uuid, &'static str, &'static str)] = &[
        (
            &NAMESPACE_DNS,
            "example.org",
            "04738bdf-b25a-3829-a801-b21a1d25095b",
        ),
        (
            &NAMESPACE_DNS,
            "rust-lang.org",
            "c6db027c-615c-3b4d-959e-1a917747ca5a",
        ),
        (&NAMESPACE_DNS, "42", "5aab6e0c-b7d3-379c-92e3-2bfbb5572511"),
        (
            &NAMESPACE_DNS,
            "lorem ipsum",
            "4f8772e9-b59c-3cc9-91a9-5c823df27281",
        ),
        (
            &NAMESPACE_URL,
            "example.org",
            "39682ca1-9168-3da2-a1bb-f4dbcde99bf9",
        ),
        (
            &NAMESPACE_URL,
            "rust-lang.org",
            "7ed45aaf-e75b-3130-8e33-ee4d9253b19f",
        ),
        (&NAMESPACE_URL, "42", "08998a0c-fcf4-34a9-b444-f2bfc15731dc"),
        (
            &NAMESPACE_URL,
            "lorem ipsum",
            "e55ad2e6-fb89-34e8-b012-c5dde3cd67f0",
        ),
        (
            &NAMESPACE_OID,
            "example.org",
            "f14eec63-2812-3110-ad06-1625e5a4a5b2",
        ),
        (
            &NAMESPACE_OID,
            "rust-lang.org",
            "6506a0ec-4d79-3e18-8c2b-f2b6b34f2b6d",
        ),
        (&NAMESPACE_OID, "42", "ce6925a5-2cd7-327b-ab1c-4b375ac044e4"),
        (
            &NAMESPACE_OID,
            "lorem ipsum",
            "5dd8654f-76ba-3d47-bc2e-4d6d3a78cb09",
        ),
        (
            &NAMESPACE_X500,
            "example.org",
            "64606f3f-bd63-363e-b946-fca13611b6f7",
        ),
        (
            &NAMESPACE_X500,
            "rust-lang.org",
            "bcee7a9c-52f1-30c6-a3cc-8c72ba634990",
        ),
        (
            &NAMESPACE_X500,
            "42",
            "c1073fa2-d4a6-3104-b21d-7a6bdcf39a23",
        ),
        (
            &NAMESPACE_X500,
            "lorem ipsum",
            "02f09a3f-1624-3b1d-8409-44eff7708208",
        ),
    ];

    #[cfg(feature = "v5")]
    static FIXTURE_V5: &'static [(&'static Uuid, &'static str, &'static str)] = &[
        (
            &NAMESPACE_DNS,
            "example.org",
            "aad03681-8b63-5304-89e0-8ca8f49461b5",
        ),
        (
            &NAMESPACE_DNS,
            "rust-lang.org",
            "c66bbb60-d62e-5f17-a399-3a0bd237c503",
        ),
        (&NAMESPACE_DNS, "42", "7c411b5e-9d3f-50b5-9c28-62096e41c4ed"),
        (
            &NAMESPACE_DNS,
            "lorem ipsum",
            "97886a05-8a68-5743-ad55-56ab2d61cf7b",
        ),
        (
            &NAMESPACE_URL,
            "example.org",
            "54a35416-963c-5dd6-a1e2-5ab7bb5bafc7",
        ),
        (
            &NAMESPACE_URL,
            "rust-lang.org",
            "c48d927f-4122-5413-968c-598b1780e749",
        ),
        (&NAMESPACE_URL, "42", "5c2b23de-4bad-58ee-a4b3-f22f3b9cfd7d"),
        (
            &NAMESPACE_URL,
            "lorem ipsum",
            "15c67689-4b85-5253-86b4-49fbb138569f",
        ),
        (
            &NAMESPACE_OID,
            "example.org",
            "34784df9-b065-5094-92c7-00bb3da97a30",
        ),
        (
            &NAMESPACE_OID,
            "rust-lang.org",
            "8ef61ecb-977a-5844-ab0f-c25ef9b8d5d6",
        ),
        (&NAMESPACE_OID, "42", "ba293c61-ad33-57b9-9671-f3319f57d789"),
        (
            &NAMESPACE_OID,
            "lorem ipsum",
            "6485290d-f79e-5380-9e64-cb4312c7b4a6",
        ),
        (
            &NAMESPACE_X500,
            "example.org",
            "e3635e86-f82b-5bbc-a54a-da97923e5c76",
        ),
        (
            &NAMESPACE_X500,
            "rust-lang.org",
            "26c9c3e9-49b7-56da-8b9f-a0fb916a71a3",
        ),
        (
            &NAMESPACE_X500,
            "42",
            "e4b88014-47c6-5fe0-a195-13710e5f6e27",
        ),
        (
            &NAMESPACE_X500,
            "lorem ipsum",
            "b11f79a5-1e6d-57ce-a4b5-ba8531ea03d0",
        ),
    ];

    #[test]
    fn test_nil() {
        let nil = Uuid::nil();
        let not_nil = test_util::new();

        assert!(nil.is_nil());
        assert!(!not_nil.is_nil());
    }

    #[test]
    fn test_new() {
        if cfg!(feature = "v3") {
            let u = Uuid::new(UuidVersion::Md5);
            assert!(u.is_some(), "{:?}", u);
            assert_eq!(u.unwrap().get_version().unwrap(), UuidVersion::Md5);
        } else {
            assert_eq!(Uuid::new(UuidVersion::Md5), None);
        }
        if cfg!(feature = "v4") {
            let uuid1 = Uuid::new(UuidVersion::Random).unwrap();
            let s = uuid1.simple().to_string();

            assert_eq!(s.len(), 32);
            assert_eq!(uuid1.get_version().unwrap(), UuidVersion::Random);
        } else {
            assert!(Uuid::new(UuidVersion::Random).is_none());
        }
        if cfg!(feature = "v5") {
            let u = Uuid::new(UuidVersion::Sha1);
            assert!(u.is_some(), "{:?}", u);
            assert_eq!(u.unwrap().get_version().unwrap(), UuidVersion::Sha1);
        } else {
            assert_eq!(Uuid::new(UuidVersion::Sha1), None);
        }

        // Test unsupported versions
        assert_eq!(Uuid::new(UuidVersion::Mac), None);
        assert_eq!(Uuid::new(UuidVersion::Dce), None);
    }

    #[cfg(feature = "v1")]
    #[test]
    fn test_new_v1() {
        use UuidV1Context;
        let time: u64 = 1_496_854_535;
        let timefrac: u32 = 812_946_000;
        let node = [1, 2, 3, 4, 5, 6];
        let ctx = UuidV1Context::new(0);
        let uuid = Uuid::new_v1(&ctx, time, timefrac, &node[..]).unwrap();
        assert_eq!(uuid.get_version().unwrap(), UuidVersion::Mac);
        assert_eq!(uuid.get_variant().unwrap(), UuidVariant::RFC4122);
        assert_eq!(
            uuid.hyphenated().to_string(),
            "20616934-4ba2-11e7-8000-010203040506"
        );
        let uuid2 = Uuid::new_v1(&ctx, time, timefrac, &node[..]).unwrap();
        assert_eq!(
            uuid2.hyphenated().to_string(),
            "20616934-4ba2-11e7-8001-010203040506"
        );

        let ts = uuid.to_timestamp().unwrap();
        assert_eq!(ts.0 - 0x01B21DD213814000, 1_496_854_535_812_946_0);
        assert_eq!(ts.1, 0);
        assert_eq!(uuid2.to_timestamp().unwrap().1, 1);
    }

    #[cfg(feature = "v3")]
    #[test]
    fn test_new_v3() {
        for &(ref ns, ref name, _) in FIXTURE_V3 {
            let uuid = Uuid::new_v3(*ns, *name);
            assert_eq!(uuid.get_version().unwrap(), UuidVersion::Md5);
            assert_eq!(uuid.get_variant().unwrap(), UuidVariant::RFC4122);
        }
    }

    #[test]
    #[cfg(feature = "v4")]
    fn test_new_v4() {
        let uuid1 = Uuid::new_v4();

        assert_eq!(uuid1.get_version().unwrap(), UuidVersion::Random);
        assert_eq!(uuid1.get_variant().unwrap(), UuidVariant::RFC4122);
    }

    #[cfg(feature = "v5")]
    #[test]
    fn test_new_v5() {
        for &(ref ns, ref name, _) in FIXTURE_V5 {
            let uuid = Uuid::new_v5(*ns, *name);
            assert_eq!(uuid.get_version().unwrap(), UuidVersion::Sha1);
            assert_eq!(uuid.get_variant().unwrap(), UuidVariant::RFC4122);
        }
    }

    #[test]
    fn test_predefined_namespaces() {
        assert_eq!(
            NAMESPACE_DNS.hyphenated().to_string(),
            "6ba7b810-9dad-11d1-80b4-00c04fd430c8"
        );
        assert_eq!(
            NAMESPACE_URL.hyphenated().to_string(),
            "6ba7b811-9dad-11d1-80b4-00c04fd430c8"
        );
        assert_eq!(
            NAMESPACE_OID.hyphenated().to_string(),
            "6ba7b812-9dad-11d1-80b4-00c04fd430c8"
        );
        assert_eq!(
            NAMESPACE_X500.hyphenated().to_string(),
            "6ba7b814-9dad-11d1-80b4-00c04fd430c8"
        );
    }

    #[cfg(feature = "v3")]
    #[test]
    fn test_get_version_v3() {
        let uuid = Uuid::new_v3(&NAMESPACE_DNS, "rust-lang.org");

        assert_eq!(uuid.get_version().unwrap(), UuidVersion::Md5);
        assert_eq!(uuid.get_version_num(), 3);
    }

    #[test]
    #[cfg(feature = "v4")]
    fn test_get_version_v4() {
        let uuid1 = Uuid::new_v4();

        assert_eq!(uuid1.get_version().unwrap(), UuidVersion::Random);
        assert_eq!(uuid1.get_version_num(), 4);
    }

    #[cfg(feature = "v5")]
    #[test]
    fn test_get_version_v5() {
        let uuid2 = Uuid::new_v5(&NAMESPACE_DNS, "rust-lang.org");

        assert_eq!(uuid2.get_version().unwrap(), UuidVersion::Sha1);
        assert_eq!(uuid2.get_version_num(), 5);
    }

    #[test]
    fn test_get_variant() {
        let uuid1 = test_util::new();
        let uuid2 = Uuid::parse_str("550e8400-e29b-41d4-a716-446655440000").unwrap();
        let uuid3 = Uuid::parse_str("67e55044-10b1-426f-9247-bb680e5fe0c8").unwrap();
        let uuid4 = Uuid::parse_str("936DA01F9ABD4d9dC0C702AF85C822A8").unwrap();
        let uuid5 = Uuid::parse_str("F9168C5E-CEB2-4faa-D6BF-329BF39FA1E4").unwrap();
        let uuid6 = Uuid::parse_str("f81d4fae-7dec-11d0-7765-00a0c91e6bf6").unwrap();

        assert_eq!(uuid1.get_variant().unwrap(), UuidVariant::RFC4122);
        assert_eq!(uuid2.get_variant().unwrap(), UuidVariant::RFC4122);
        assert_eq!(uuid3.get_variant().unwrap(), UuidVariant::RFC4122);
        assert_eq!(uuid4.get_variant().unwrap(), UuidVariant::Microsoft);
        assert_eq!(uuid5.get_variant().unwrap(), UuidVariant::Microsoft);
        assert_eq!(uuid6.get_variant().unwrap(), UuidVariant::NCS);
    }

    #[test]
    fn test_parse_uuid_v4() {
        use super::ParseError::*;

        // Invalid
        assert_eq!(Uuid::parse_str(""), Err(InvalidLength(0)));
        assert_eq!(Uuid::parse_str("!"), Err(InvalidLength(1)));
        assert_eq!(
            Uuid::parse_str("F9168C5E-CEB2-4faa-B6BF-329BF39FA1E45"),
            Err(InvalidLength(37))
        );
        assert_eq!(
            Uuid::parse_str("F9168C5E-CEB2-4faa-BBF-329BF39FA1E4"),
            Err(InvalidLength(35))
        );
        assert_eq!(
            Uuid::parse_str("F9168C5E-CEB2-4faa-BGBF-329BF39FA1E4"),
            Err(InvalidCharacter('G', 20))
        );
        assert_eq!(
            Uuid::parse_str("F9168C5E-CEB2F4faaFB6BFF329BF39FA1E4"),
            Err(InvalidGroups(2))
        );
        assert_eq!(
            Uuid::parse_str("F9168C5E-CEB2-4faaFB6BFF329BF39FA1E4"),
            Err(InvalidGroups(3))
        );
        assert_eq!(
            Uuid::parse_str("F9168C5E-CEB2-4faa-B6BFF329BF39FA1E4"),
            Err(InvalidGroups(4))
        );
        assert_eq!(
            Uuid::parse_str("F9168C5E-CEB2-4faa"),
            Err(InvalidLength(18))
        );
        assert_eq!(
            Uuid::parse_str("F9168C5E-CEB2-4faaXB6BFF329BF39FA1E4"),
            Err(InvalidCharacter('X', 18))
        );
        assert_eq!(
            Uuid::parse_str("F9168C5E-CEB-24fa-eB6BFF32-BF39FA1E4"),
            Err(InvalidGroupLength(1, 3, 4))
        );
        assert_eq!(
            Uuid::parse_str("01020304-1112-2122-3132-41424344"),
            Err(InvalidGroupLength(4, 8, 12))
        );
        assert_eq!(
            Uuid::parse_str("67e5504410b1426f9247bb680e5fe0c"),
            Err(InvalidLength(31))
        );
        assert_eq!(
            Uuid::parse_str("67e5504410b1426f9247bb680e5fe0c88"),
            Err(InvalidLength(33))
        );
        assert_eq!(
            Uuid::parse_str("67e5504410b1426f9247bb680e5fe0cg8"),
            Err(InvalidLength(33))
        );
        assert_eq!(
            Uuid::parse_str("67e5504410b1426%9247bb680e5fe0c8"),
            Err(InvalidCharacter('%', 15))
        );
        assert_eq!(
            Uuid::parse_str("231231212212423424324323477343246663"),
            Err(InvalidLength(36))
        );

        // Valid
        assert!(Uuid::parse_str("00000000000000000000000000000000").is_ok());
        assert!(Uuid::parse_str("67e55044-10b1-426f-9247-bb680e5fe0c8").is_ok());
        assert!(Uuid::parse_str("F9168C5E-CEB2-4faa-B6BF-329BF39FA1E4").is_ok());
        assert!(Uuid::parse_str("67e5504410b1426f9247bb680e5fe0c8").is_ok());
        assert!(Uuid::parse_str("01020304-1112-2122-3132-414243444546").is_ok());
        assert!(Uuid::parse_str("urn:uuid:67e55044-10b1-426f-9247-bb680e5fe0c8").is_ok());

        // Nil
        let nil = Uuid::nil();
        assert_eq!(
            Uuid::parse_str("00000000000000000000000000000000").unwrap(),
            nil
        );
        assert_eq!(
            Uuid::parse_str("00000000-0000-0000-0000-000000000000").unwrap(),
            nil
        );

        // Round-trip
        let uuid_orig = test_util::new();
        let orig_str = uuid_orig.to_string();
        let uuid_out = Uuid::parse_str(&orig_str).unwrap();
        assert_eq!(uuid_orig, uuid_out);

        // Test error reporting
        assert_eq!(
            Uuid::parse_str("67e5504410b1426f9247bb680e5fe0c"),
            Err(InvalidLength(31))
        );
        assert_eq!(
            Uuid::parse_str("67e550X410b1426f9247bb680e5fe0cd"),
            Err(InvalidCharacter('X', 6))
        );
        assert_eq!(
            Uuid::parse_str("67e550-4105b1426f9247bb680e5fe0c"),
            Err(InvalidGroupLength(0, 6, 8))
        );
        assert_eq!(
            Uuid::parse_str("F9168C5E-CEB2-4faa-B6BF1-02BF39FA1E4"),
            Err(InvalidGroupLength(3, 5, 4))
        );
    }

    #[test]
    fn test_to_simple_string() {
        let uuid1 = test_util::new();
        let s = uuid1.simple().to_string();

        assert_eq!(s.len(), 32);
        assert!(s.chars().all(|c| c.is_digit(16)));
    }

    #[test]
    fn test_to_string() {
        let uuid1 = test_util::new();
        let s = uuid1.to_string();

        assert_eq!(s.len(), 36);
        assert!(s.chars().all(|c| c.is_digit(16) || c == '-'));
    }

    #[test]
    fn test_display() {
        let uuid1 = test_util::new();
        let s = uuid1.to_string();

        assert_eq!(s, uuid1.hyphenated().to_string());
    }

    #[test]
    fn test_to_hyphenated_string() {
        let uuid1 = test_util::new();
        let s = uuid1.hyphenated().to_string();

        assert!(s.len() == 36);
        assert!(s.chars().all(|c| c.is_digit(16) || c == '-'));
    }

    #[test]
    fn test_upper_lower_hex() {
        use super::fmt::Write;

        let mut buf = String::new();
        let u = test_util::new();

        macro_rules! check {
            ($buf: ident, $format: expr, $target: expr, $len: expr, $cond: expr) => {
                $buf.clear();
                write!($buf, $format, $target).unwrap();
                assert!(buf.len() == $len);
                assert!($buf.chars().all($cond), "{}", $buf);
            };
        }

        check!(buf, "{:X}", u, 36, |c| c.is_uppercase() || c.is_digit(10)
            || c == '-');
        check!(
            buf,
            "{:X}",
            u.hyphenated(),
            36,
            |c| c.is_uppercase() || c.is_digit(10) || c == '-'
        );
        check!(buf, "{:X}", u.simple(), 32, |c| c.is_uppercase()
            || c.is_digit(10));

        check!(buf, "{:x}", u, 36, |c| c.is_lowercase() || c.is_digit(10)
            || c == '-');
        check!(
            buf,
            "{:x}",
            u.hyphenated(),
            36,
            |c| c.is_lowercase() || c.is_digit(10) || c == '-'
        );
        check!(buf, "{:x}", u.simple(), 32, |c| c.is_lowercase()
            || c.is_digit(10));
    }

    #[cfg(feature = "v3")]
    #[test]
    fn test_v3_to_hypenated_string() {
        for &(ref ns, ref name, ref expected) in FIXTURE_V3 {
            let uuid = Uuid::new_v3(*ns, *name);
            assert_eq!(uuid.hyphenated().to_string(), *expected);
        }
    }

    #[cfg(feature = "v5")]
    #[test]
    fn test_v5_to_hypenated_string() {
        for &(ref ns, ref name, ref expected) in FIXTURE_V5 {
            let uuid = Uuid::new_v5(*ns, *name);
            assert_eq!(uuid.hyphenated().to_string(), *expected);
        }
    }

    #[test]
    fn test_to_urn_string() {
        let uuid1 = test_util::new();
        let ss = uuid1.urn().to_string();
        let s = &ss[9..];

        assert!(ss.starts_with("urn:uuid:"));
        assert_eq!(s.len(), 36);
        assert!(s.chars().all(|c| c.is_digit(16) || c == '-'));
    }

    #[test]
    fn test_to_simple_string_matching() {
        let uuid1 = test_util::new();

        let hs = uuid1.hyphenated().to_string();
        let ss = uuid1.simple().to_string();

        let hsn = hs.chars().filter(|&c| c != '-').collect::<String>();

        assert_eq!(hsn, ss);
    }

    #[test]
    fn test_string_roundtrip() {
        let uuid = test_util::new();

        let hs = uuid.hyphenated().to_string();
        let uuid_hs = Uuid::parse_str(&hs).unwrap();
        assert_eq!(uuid_hs, uuid);

        let ss = uuid.to_string();
        let uuid_ss = Uuid::parse_str(&ss).unwrap();
        assert_eq!(uuid_ss, uuid);
    }

    #[test]
    fn test_compare() {
        let uuid1 = test_util::new();
        let uuid2 = test_util::new2();

        assert_eq!(uuid1, uuid1);
        assert_eq!(uuid2, uuid2);

        assert_ne!(uuid1, uuid2);
        assert_ne!(uuid2, uuid1);
    }

    #[test]
    fn test_from_fields() {
        let d1: u32 = 0xa1a2a3a4;
        let d2: u16 = 0xb1b2;
        let d3: u16 = 0xc1c2;
        let d4 = [0xd1, 0xd2, 0xd3, 0xd4, 0xd5, 0xd6, 0xd7, 0xd8];

        let u = Uuid::from_fields(d1, d2, d3, &d4).unwrap();

        let expected = "a1a2a3a4b1b2c1c2d1d2d3d4d5d6d7d8";
        let result = u.simple().to_string();
        assert_eq!(result, expected);
    }

    #[test]
    fn test_as_fields() {
        let u = test_util::new();
        let (d1, d2, d3, d4) = u.as_fields();

        assert_ne!(d1, 0);
        assert_ne!(d2, 0);
        assert_ne!(d3, 0);
        assert_eq!(d4.len(), 8);
        assert!(!d4.iter().all(|&b| b == 0));
    }

    #[test]
    fn test_fields_roundtrip() {
        let d1_in: u32 = 0xa1a2a3a4;
        let d2_in: u16 = 0xb1b2;
        let d3_in: u16 = 0xc1c2;
        let d4_in = &[0xd1, 0xd2, 0xd3, 0xd4, 0xd5, 0xd6, 0xd7, 0xd8];

        let u = Uuid::from_fields(d1_in, d2_in, d3_in, d4_in).unwrap();
        let (d1_out, d2_out, d3_out, d4_out) = u.as_fields();

        assert_eq!(d1_in, d1_out);
        assert_eq!(d2_in, d2_out);
        assert_eq!(d3_in, d3_out);
        assert_eq!(d4_in, d4_out);
    }

    #[test]
    fn test_from_bytes() {
        let b = [
            0xa1, 0xa2, 0xa3, 0xa4, 0xb1, 0xb2, 0xc1, 0xc2, 0xd1, 0xd2, 0xd3, 0xd4, 0xd5, 0xd6,
            0xd7, 0xd8,
        ];

        let u = Uuid::from_bytes(&b).unwrap();
        let expected = "a1a2a3a4b1b2c1c2d1d2d3d4d5d6d7d8";

        assert_eq!(u.simple().to_string(), expected);
    }

    #[test]
    fn test_from_uuid_bytes() {
        let b = [
            0xa1, 0xa2, 0xa3, 0xa4, 0xb1, 0xb2, 0xc1, 0xc2, 0xd1, 0xd2, 0xd3, 0xd4, 0xd5, 0xd6,
            0xd7, 0xd8,
        ];

        let u = Uuid::from_uuid_bytes(b);
        let expected = "a1a2a3a4b1b2c1c2d1d2d3d4d5d6d7d8";

        assert_eq!(u.simple().to_string(), expected);
    }

    #[test]
    fn test_as_bytes() {
        let u = test_util::new();
        let ub = u.as_bytes();

        assert_eq!(ub.len(), 16);
        assert!(!ub.iter().all(|&b| b == 0));
    }

    #[test]
    fn test_bytes_roundtrip() {
        let b_in: [u8; 16] = [
            0xa1, 0xa2, 0xa3, 0xa4, 0xb1, 0xb2, 0xc1, 0xc2, 0xd1, 0xd2, 0xd3, 0xd4, 0xd5, 0xd6,
            0xd7, 0xd8,
        ];

        let u = Uuid::from_bytes(&b_in).unwrap();

        let b_out = u.as_bytes();

        assert_eq!(&b_in, b_out);
    }

    #[test]
    fn test_from_random_bytes() {
        let b = [
            0xa1, 0xa2, 0xa3, 0xa4, 0xb1, 0xb2, 0xc1, 0xc2, 0xd1, 0xd2, 0xd3, 0xd4, 0xd5, 0xd6,
            0xd7, 0xd8,
        ];

        let u = Uuid::from_random_bytes(b);
        let expected = "a1a2a3a4b1b241c291d2d3d4d5d6d7d8";

        assert_eq!(u.simple().to_string(), expected);
    }

    #[test]
    fn test_operator_eq() {
        let u1 = test_util::new();
        let u2 = u1.clone();
        let u3 = test_util::new2();

        assert_eq!(u1, u1);
        assert_eq!(u1, u2);
        assert_eq!(u2, u1);

        assert_ne!(u1, u3);
        assert_ne!(u3, u1);
        assert_ne!(u2, u3);
        assert_ne!(u3, u2);
    }

    #[test]
    fn test_iterbytes_impl_for_uuid() {
        let mut set = std::collections::HashSet::new();
        let id1 = test_util::new();
        let id2 = test_util::new2();
        set.insert(id1.clone());

        assert!(set.contains(&id1));
        assert!(!set.contains(&id2));
    }
}<|MERGE_RESOLUTION|>--- conflicted
+++ resolved
@@ -113,20 +113,11 @@
 #[macro_use]
 extern crate cfg_if;
 
-<<<<<<< HEAD
-#[cfg(feature = "v3")]
-extern crate md5;
-#[cfg(any(feature = "v3", feature = "v4", feature = "v5"))]
-extern crate rand;
-#[cfg(feature = "v5")]
-extern crate sha1;
-=======
 cfg_if! {
     if #[cfg(feature = "md5")] {
         extern crate md5;
     }
 }
->>>>>>> f7ad11f9
 
 cfg_if! {
     if #[cfg(feature = "rand")] {
@@ -185,18 +176,11 @@
     }
 }
 
-<<<<<<< HEAD
-#[cfg(all(feature = "v4", not(any(feature = "v3", feature = "v5"))))]
-use rand::Rng;
-#[cfg(any(feature = "v3", feature = "v5"))]
-use rand::{thread_rng, Rng};
-=======
 cfg_if! {
     if #[cfg(feature = "slog")] {
         mod slog_support;
     }
 }
->>>>>>> f7ad11f9
 
 cfg_if! {
     if #[cfg(feature = "std")] {
@@ -427,10 +411,13 @@
     /// To generate a random UUID (`UuidVersion::Sha1`), then the `v5`
     /// feature must be enabled for this crate.
     pub fn new(v: UuidVersion) -> Option<Uuid> {
-        // Why 23? Ascii has roughly 6bit randomnes per 8bit.
-        // So to reach 128bit atleast 21.333 (128/6) Bytes are required.
+        // Why 23? Ascii has roughly 6bit randomness per 8bit.
+        // So to reach 128bit at-least 21.333 (128/6) Bytes are required.
         #[cfg(any(feature = "v3", feature = "v5"))]
-        let iv: String = thread_rng().gen_ascii_chars().take(23).collect();
+        let iv: String = {
+            use rand::Rng;
+            rand::thread_rng().gen_ascii_chars().take(23).collect()
+        };
 
         match v {
             #[cfg(feature = "v3")]
